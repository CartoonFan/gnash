# 
#   Copyright (C) 2005, 2006, 2007, 2008, 2009 Free Software Foundation, Inc.
# 
# This program is free software; you can redistribute it and/or modify
# it under the terms of the GNU General Public License as published by
# the Free Software Foundation; either version 3 of the License, or
# (at your option) any later version.
# 
# This program is distributed in the hope that it will be useful,
# but WITHOUT ANY WARRANTY; without even the implied warranty of
# MERCHANTABILITY or FITNESS FOR A PARTICULAR PURPOSE.  See the
# GNU General Public License for more details.
# You should have received a copy of the GNU General Public License
# along with this program; if not, write to the Free Software
# Foundation, Inc., 51 Franklin St, Fifth Floor, Boston, MA  02110-1301  USA
# 

AUTOMAKE_OPTIONS = 

DIR_MING=

if ENABLE_MING
DIR_MING += misc-ming.all actionscript.all
endif

if HAS_NETCAT
# don't build the network tests yet till they're fully implemented
DIR_MING += # network.all
endif

if ENABLE_MTASC
DIR_MTASC = misc-mtasc.all
endif

if ENABLE_HAXE
DIR_HAXE = misc-haxe.all
endif

if ENABLE_SWFMILL
DIR_SWFMILL = misc-swfmill.all
endif

if ENABLE_SWFC
DIR_SWFC = misc-swfc.all
endif

if ENABLE_SWFDEC_TESTSUITE
DIR_SWFDEC_TESTSUITE = swfdec
endif

if ENABLE_AVM2
if ENABLE_AS3COMPILE 
DIR_AS3 = as3compile.all
endif
endif

DIST_SUBDIRS = \
	media \
	as3compile.all \
	actionscript.all \
	libbase.all	\
	libamf.all \
	libnet.all \
	libcore.all \
	network.all \
	samples	\
	swfdec \
	misc-ming.all \
	misc-mtasc.all \
	misc-haxe.all \
	misc-swfmill.all \
	misc-swfc.all \
	movies.all \
	$(NULL)

SUBDIRS = \
	.	\
	media \
	$(DIR_AS3) \
	$(DIR_SWFDEC_TESTSUITE) \
	libnet.all \
	libbase.all	\
	libamf.all \
	libcore.all \
	samples	\
	$(DIR_MING) \
	$(DIR_MTASC) \
	$(DIR_HAXE) \
	$(DIR_SWFMILL) \
	$(DIR_SWFC) \
	movies.all \
	$(NULL)

<<<<<<< HEAD
EXTRA_DIST = check.h DummyMovieDefinition.h DummyCharacter.h gnashrc.in simple.exp 

=======
EXTRA_DIST = check.h DummyMovieDefinition.h DummyCharacter.h gnashrc.in simple.exp
>>>>>>> 0e62783b

dist_noinst_SCRIPTS = anaylse-results.sh generic-testrunner.sh

abs_mediadir = `cd $(srcdir)/media; pwd`
abs_tmpsodir = `cd tmpSharedObject; pwd`

# could not find a way to only build this on make check
check_LTLIBRARIES = libtestsuite.la 

libtestsuite_la_SOURCES = \
	MovieTester.h \
	MovieTester.cpp \
	FuzzyPixel.cpp \
	FuzzyPixel.h \
	$(NULL)
libtestsuite_la_LIBADD = \
	$(RENDERER_LIBS) \
	$(top_builddir)/libmedia/libgnashmedia.la \
	$(top_builddir)/libsound/libgnashsound.la \
	$(top_builddir)/libcore/libgnashcore.la \
	$(top_builddir)/libbase/libgnashbase.la \
	$(NULL)
libtestsuite_la_CXXFLAGS = \
	-I$(top_srcdir)/libbase \
	-I$(top_srcdir)/libmedia \
	-I$(top_srcdir)/libsound \
	-I$(top_srcdir)/backend \
	-I$(top_srcdir)/libcore  \
	-I$(top_srcdir)/libcore/asobj  \
	-I$(top_srcdir)/libcore/swf  \
	-I$(top_srcdir)/libcore/parser  \
	-I$(top_srcdir)/libcore/vm  \
	$(BOOST_CFLAGS) \
	$(CAIRO_CFLAGS) \
	$(NULL)

tmpSharedObject: 
	mkdir tmpSharedObject

gnashrc: gnashrc.in Makefile tmpSharedObject
	sed -e 's#@@MEDIADIR@@#'$(abs_mediadir)'#g' -e 's#@@TMPSODIR@@#'$(abs_tmpsodir)'#g' $< > $@

if ENABLE_MING

.PHONY: Dejagnu.swf
Dejagnu.swf:
	$(MAKE) -C misc-ming.all $@
	cp misc-ming.all/Dejagnu.swf $@

check-local: Dejagnu.swf gnashrc

endif

clean-local:
	rm -f Dejagnu.swf gnashrc
	rm -rf tmpSharedObject
<|MERGE_RESOLUTION|>--- conflicted
+++ resolved
@@ -91,12 +91,7 @@
 	movies.all \
 	$(NULL)
 
-<<<<<<< HEAD
 EXTRA_DIST = check.h DummyMovieDefinition.h DummyCharacter.h gnashrc.in simple.exp 
-
-=======
-EXTRA_DIST = check.h DummyMovieDefinition.h DummyCharacter.h gnashrc.in simple.exp
->>>>>>> 0e62783b
 
 dist_noinst_SCRIPTS = anaylse-results.sh generic-testrunner.sh
 
