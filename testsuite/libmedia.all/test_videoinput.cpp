// 
//   Copyright (C) 2009 Free Software Foundation, Inc.
// 
// This program is free software; you can redistribute it and/or modify
// it under the terms of the GNU General Public License as published by
// the Free Software Foundation; either version 3 of the License, or
// (at your option) any later version.
// 
// This program is distributed in the hope that it will be useful,
// but WITHOUT ANY WARRANTY; without even the implied warranty of
// MERCHANTABILITY or FITNESS FOR A PARTICULAR PURPOSE.  See the
// GNU General Public License for more details.
// 
// You should have received a copy of the GNU General Public License
// along with this program; if not, write to the Free Software
// Foundation, Inc., 51 Franklin St, Fifth Floor, Boston, MA  02110-1301  USA

#ifdef HAVE_CONFIG_H
#include "gnashconfig.h"
#endif

#ifdef HAVE_DEJAGNU_H

#include <string>
#include <cstdio>
#include <unistd.h>
#include <sys/stat.h>

#include "dejagnu.h"
#include "log.h"

#include "gst/VideoInputGst.h"
#include <vector>


using namespace gnash;
using namespace media;
using namespace gst;
using namespace std;

static TestState runtest;

static string infile;

static void test_client();

LogFile& dbglogfile = LogFile::getDefaultInstance();

int
main()
{   
    test_client();
    return 0;
}

static void test_client()
{
	//create a test class, call constructor
	gst::VideoInputGst vig;

    vig.findVidDevs();
	std::vector<GnashWebcam*> *vid_vect = vig.getVidVect();

	if (vid_vect->empty() == true) {
		runtest.fail("the video vector was not created by find_vid_devs");
	} else {
		runtest.pass("the video vector was created");
	}
	
	if (vid_vect->at(0) == NULL) {
		runtest.fail("the 0th vid_vect element is not the test source");
	} else {
		runtest.pass("the videotestsrc element was created");
	}
	
	if (vid_vect->at(0)->getElementPtr() == NULL) {
		runtest.fail("the videotestsrc didn't get assigned an element ptr");
	} else {
		runtest.pass("the videotestsrc was assigned an element ptr");
	}
	
	if (g_strcmp0(vid_vect->at(0)->getGstreamerSrc(), "videotestsrc") == 1) {
		runtest.fail("the zeroth element doesn't contain the right source info");
	} else {
		runtest.pass("the zeroth vid_vect element contains the right source info");
	}

	if (g_strcmp0(vid_vect->at(0)->getProductName(), "videotest") == 1) {
		runtest.fail("the zeroth element doesn't contain the right product name info");
	} else {
		runtest.pass("the zeroth vid_vect element contains the right product name info");
	} 
	
    int devselect;
	devselect = vig.makeWebcamDeviceSelection();
    
    GnashWebcamPrivate *webcam = NULL;
    webcam = vig.transferToPrivate(devselect);
    if (webcam == NULL) {
        runtest.fail("the transferToPrivate function didn't return anything");
    } else {
        runtest.pass("the transferToPrivate function returned a GnashWebcamPrivate ptr");
    }
	if (devselect == 0) {
        //videotestsrc tests
        if (g_strcmp0(webcam->_deviceName, "videotest") == 1) {
            runtest.fail("webcam doesn't have the right _deviceName value");
        } else {
            runtest.pass("webcam has the right _deviceName value");
        }
        if (webcam->_webcamDevice != vid_vect->at(0)){
            runtest.fail("_webcamDevice values isn't correct");
        } else {
            runtest.pass("_webcamDevice has the right address");
        }
    } else {
        //real camera source tests
        if (webcam->_deviceName == NULL) {
            runtest.fail("_deviceName isn't set in GnashWebcamPrivate class");
        } else {
            runtest.pass("_deviceName is set in GnashWebcamPrivate class");
        }
        if (webcam->_webcamDevice != vid_vect->at(devselect)) {
            runtest.fail("_webcamDevice isn't set in GnashWebcamPrivate class");
        } else {
            runtest.pass("_webcamDevice has the right address");
        }
    }
    
    gboolean result = false;
    result = vig.webcamCreateMainBin(webcam);
    if (result != true) {
        runtest.fail("the webcamCreateMainBin() function reported an error");
    } else {
        runtest.pass("the webcamCreateMainBin() function isn't reporting errors");
    }
    if (webcam->_pipeline == NULL) {
        runtest.fail("the main pipeline (webcam->_pipeline) wasn't initialized");
    } else {
        runtest.pass("the main pipeline (webcam->_pipeline) was initializied");
    }
    if (webcam->_webcamMainBin == NULL) {
        runtest.fail("the _webcamMainBin wasn't created");
    } else {
        runtest.pass("the _webcamMainBin was created");
        if ((gst_element_get_pad(webcam->_webcamMainBin, "save_queue_src")) == NULL) {
            runtest.fail("save_queue_src ghostpad wasn't created");
        } else {
            runtest.pass("save_queue_src ghostpad was created");
        }
        if ((gst_element_get_pad(webcam->_webcamMainBin, "video_display_queue_src")) == NULL) {
            runtest.fail("video_display_queue_src ghostpad wasn't created");
        } else {
            runtest.pass("video_display_queue_src ghostpad was created");
        }
        if ((gst_bin_get_by_name(GST_BIN(webcam->_pipeline),
            "webcam_main_bin")) == NULL) {
            runtest.fail("webcamMainBin has an unexpected address");
        } else {
            runtest.pass("webcamMainBin's address is set as expected");
        }
    }
    if (webcam->_webcamSourceBin == NULL) {
        runtest.fail("the _webcamSourceBin wasn't created");
    } else {
        runtest.pass("the _webcamSourceBin was created");
        if ((gst_bin_get_by_name(GST_BIN(webcam->_pipeline),
            "video_source")) == NULL) {
            runtest.fail("videoSourceBin has an unexpected address");
        } else {
            runtest.pass("videoSourceBin's address is set as expected");
        }
    }
    if (webcam->_videoSource == NULL) {
        runtest.fail("the _videoSource reference wasn't created");
    } else {
        runtest.pass("the _videoSource reference was created");
    }
    if (webcam->_capsFilter == NULL && (devselect !=0)) {
        runtest.fail("the _capsFilter reference wasn't created");
    } else {
        runtest.pass("the _capsFilter reference was created");
    }
    if (webcam->_currentFormat == NULL && (devselect != 0)) {
        runtest.fail("no format was set (_currentFormat == NULL!)");
    } else {
        runtest.pass("format is set");
    }
    
    result = false;
    result = vig.webcamCreateDisplayBin(webcam);
    if (result != true) {
        runtest.fail("webcamCreateDisplayBin() returned an error");
    } else {
        runtest.pass("webcamCreateDisplayBin() isn't reporting errors");
    }
    if (webcam->_videoDisplayBin == NULL) {
        runtest.fail("the _webcamDisplayBin wasn't created");
    } else {
        runtest.pass("the _webcamDisplayBin was created");
        if ((gst_element_get_pad(webcam->_videoDisplayBin, "sink")) == NULL) {
            runtest.fail("the sink ghostpad in _videoDisplayBin wasn't created");
        } else {
            runtest.pass("the _videoDisplayBin sink ghostpad was created");
        }
    }

    result = false;
    result = vig.webcamMakeVideoDisplayLink(webcam);
    if (result != true) {
        runtest.fail("making videosrc -> display link failed");
    } else {
        runtest.pass("making videosrc -> display link succeeded");
    }
    
    result = false;
    result = vig.webcamCreateSaveBin(webcam);
    if (result != true) {
        runtest.fail("webcamCreateSaveBin() reported an error");
    } else {
        runtest.pass("webcamCreateSaveBin() didn't report any errors");
    }
    result = false;
    result = vig.webcamMakeVideoSaveLink(webcam);
    if (result != true) {
        runtest.fail("webcamMakeVideoSaveLink() reported an error");
    } else {
        runtest.pass("webcamMakeVideoSaveLink() didn't report errors");
    }
    if (webcam->_videoSaveBin == NULL) {
        runtest.fail("webcam->_videoSaveBin reference isn't set");
    } else {
        runtest.pass("webcam->_videoSaveBin reference is set");
        if ((gst_bin_get_by_name(GST_BIN(webcam->_pipeline),
            "video_save_bin")) == NULL) {
            runtest.fail("videoSaveBin has an unexpected address");
        } else {
            runtest.pass("videoSaveBin's address is set as expected");
        }
        if ((gst_element_get_pad(webcam->_videoSaveBin, "sink")) == NULL) {
            runtest.fail("videoSaveBin's sink ghostpad wasn't created");
        } else {
            runtest.pass("videoSaveBin properly has a sink ghostpad");
        }
    }
    if (webcam->_videoFileSink == NULL) {
        runtest.fail("webcam->_videoFileSink reference isn't set");
    } else {
        runtest.pass("webcam->_videoFileSink reference is set");
    }
    
    //end of setup tests, now startup the webcamPipeline, run for a few seconds
    //and then make sure there is a file present after running
    result = vig.webcamPlay(webcam);
    if (result != true) {
        runtest.fail("webcamPlay() function reported an error");
    } else {
        runtest.pass("webcamPlay() function reported no errors");
    }
    
    g_print("        NOTE: the output window will close automatically\n");
    
    if (webcam->_pipelineIsPlaying != true) {
        runtest.fail("the _pipelineIsPlaying variable isn't being set");
    } else {
        runtest.pass("the _pipelineIsPlaying variable is properly set");
    }
    sleep(5);
    result = vig.webcamStop(webcam);
    if (result != true) {
        runtest.fail("webcamStop() function reported an error");
    } else {
        runtest.pass("webcamStop() function reported no errors");
    }

    struct stat st;
    std::string file = "./vidoutput.ogg";
    
    if (stat(file.c_str(), &st) == 0) {
        runtest.pass("vidoutput.ogg file is in testsuite/libmedia.all");
        if (st.st_blocks == 0) {
            runtest.fail("the output file is there, but there's no information in it!");
        } else {
            runtest.pass("the output file has data in it");
        }
    } else {
        runtest.fail("there's no output video file in testsuite/libmedia.all");
    }
    
    //delete the old vidoutput.ogg file
    if (unlink(file.c_str()) == 0) {
        g_print("        NOTE: deleting output file...\n");
    }
    
    result = vig.webcamBreakVideoDisplayLink(webcam);
    if (result != true) {
        runtest.fail("the webcamBreakVideoDisplayLink() function reported an error");
    } else {
        runtest.pass("the webcamBreakVideoDisplayLink() function reported no errors");
    }
    
    result = vig.webcamPlay(webcam);
    if (result != true) {
        runtest.fail("webcamPlay() reported errors after breaking display link");
    } else {
        runtest.pass("webcamPlay() still works after breaking display link");
    }
    g_print("        NOTE: sleeping for 5 seconds here....\n");
    sleep(5);
    
    result = vig.webcamStop(webcam);
    if (result != true) {
        runtest.fail("webcamStop() reported errors after breaking display link");
    } else {
        runtest.pass("webcamStop() reported success after breaking display link");
    }
    
    if (stat(file.c_str(), &st) == 0) {
        runtest.pass("the a new vidoput.ogg file was created");
    } else {
        runtest.fail("there's no new vidoutput.ogg file!");
    }
    
    //delete the old vidoutput.ogg file
    if (unlink(file.c_str()) == 0) {
        g_print("        NOTE: deleting output file...\n");
    }
    
    result = vig.webcamBreakVideoSaveLink(webcam);
    if (result != true) {
        runtest.fail("breaking the videoSaveLink failed");
    } else {
        runtest.pass("breaking the videoSaveLink was successful");
    }
    
    result = vig.webcamMakeVideoDisplayLink(webcam);
    if (result != true) {
        runtest.fail("making videosrc -> display link failed");
    } else {
        runtest.pass("making videosrc -> display link succeeded");
    }

    result = vig.webcamPlay(webcam);
    if (result != true) {
        runtest.fail("webcamPlay() reported errors after relinking display");
    } else {
        runtest.pass("webcamPlay() still works after relinking display");
    }
    g_print("        NOTE: sleeping for 5 seconds here....\n");
    sleep(5);
    
    result = vig.webcamStop(webcam);
    if (result != true) {
        runtest.fail("webcamStop() reported errors after breaking display link");
    } else {
        runtest.pass("webcamStop() reported success after breaking display link");
    }

    if (stat(file.c_str(), &st) == 0) {
        runtest.fail("a vidoutput.ogg file was created, and it shouldn't be");
    } else {
        runtest.pass("no vidoutput.ogg file wasn't created");
    }
    
    result = vig.webcamMakeVideoSaveLink(webcam);
    if (result != true) {
        runtest.fail("webcamMakeVideoSaveLink() reported an error");
    } else {
        runtest.pass("webcamMakeVideoSaveLink() reported no errors");
    }
    
    result = vig.webcamPlay(webcam);
    if (result != true) {
        runtest.fail("webcamPlay() reported errors");
    } else {
        runtest.pass("webcamPlay() reported no errors");
    }
    
    g_print("        NOTE: sleeping for 5 seconds here....\n");
    sleep(5);
    
    result = vig.webcamStop(webcam);
    if (result != true) {
        runtest.fail("webcamStop() reported errors after breaking display link");
    } else {
        runtest.pass("webcamStop() reported success after breaking display link");
    }
    
    if (stat(file.c_str(), &st) == 0) {
        runtest.pass("the a new vidoput.ogg file was created");
    } else {
        runtest.fail("there's no new vidoutput.ogg file!");
    }
<<<<<<< HEAD
=======
    //delete the old vidoutput.ogg file
    if (unlink(file.c_str()) == 0) {
        g_print("        NOTE: deleting output file...\n");
    }
    
    //end unit tests
    
    //tests more similar to execution flow
    gst::VideoInputGst *video = new VideoInputGst;
    if (video == NULL) {
        runtest.fail("new VideoInputGst didn't work");
    } else {
        runtest.pass("new VideoInputGst returned a value");
    }
    
    //get global webcam reference for use below
    GnashWebcamPrivate *global;
    global = video->getGlobalWebcam();
    if (global == NULL) {
        runtest.fail("couldn't get a globalwebcam video reference");
    } else {
        runtest.pass("got a globalWebcam reference");
    }
    
    if (global->_pipeline == NULL) {
        runtest.fail("video->_globalWebcam->_pipeline isn't there");
    } else {
        runtest.pass("video->_globalWebcam->_pipeline is initialized");
    }
    if (global->_webcamSourceBin == NULL) {
        runtest.fail("webcamSourceBin isn't there");
    } else {
        runtest.pass("webcamSourceBin was made by the initializer");
    }
    if (global->_webcamMainBin == NULL) {
        runtest.fail("webcamMainBin isn't there");
    } else {
        runtest.pass("webcamMainBin was made by the initializer");
    }
    if (global->_videoDisplayBin == NULL) {
        runtest.fail("videoDisplayBin isn't there");
    } else {
        runtest.pass("videoDisplayBin was made by the initializer");
    }
    if (global->_videoSaveBin == NULL) {
        runtest.fail("videoSaveBin isn't there");
    } else {
        runtest.pass("videoSaveBin was made by the initializer");
    }
    
    result = video->webcamMakeVideoDisplayLink(global);
    if (result != true) {
        runtest.fail("webcamMakeVideoDisplayLink reported errors");
    } else {
        runtest.pass("webcamMakeVideoDisplayLink reported no errors");
    }
    
    result = video->webcamPlay(global);
    if (result != true) {
        runtest.fail("webcamPlay reported errors");
    } else {
        runtest.pass("webcamPlay reported no errors");
    }

    g_print("        NOTE: sleeping for 5 seconds here....\n");
    sleep(5);
    
    result = video->webcamStop(global);
    if (result != true) {
        runtest.fail("webcamStop reported errors");
    } else {
        runtest.pass("webcamStop reported no errors");
    }
    
    g_print("        NOTE: changing values (display window should be bigger)....\n");
    video->set_fps(30);
    video->set_width(800);
    video->set_height(600);
    result = video->webcamChangeSourceBin(global);
    if (result != true) {
        runtest.fail("webcamChangeSourceBin reported an error");
    } else {
        runtest.pass("webcamChangeSourceBin reported no errors");
    }
    
    result = video->webcamPlay(global);
    if (result != true) {
        runtest.fail("webcamPlay reported errors");
    } else {
        runtest.pass("webcamPlay reported no errors");
    }

    g_print("        NOTE: sleeping for 5 seconds here....\n");
    sleep(5);
    
    result = video->webcamStop(global);
    if (result != true) {
        runtest.fail("webcamStop reported errors");
    } else {
        runtest.pass("webcamStop reported no errors");
    }
    
    result = video->webcamMakeVideoSaveLink(global);
    if (result != true) {
        runtest.fail("webcamMakeVideoSaveLink reported errors");
    } else {
        runtest.pass("webcamMakeVideoSaveLink reported no errors");
    }
    
    result = video->webcamPlay(global);
    if (result != true) {
        runtest.fail("webcamPlay reported errors");
    } else {
        runtest.pass("webcamPlay reported no errors");
    }

    g_print("        NOTE: sleeping for 5 seconds here....\n");
    sleep(5);
    
    result = video->webcamStop(global);
    if (result != true) {
        runtest.fail("webcamStop reported errors");
    } else {
        runtest.pass("webcamStop reported no errors");
    }
    if (stat(file.c_str(), &st) == 0) {
        runtest.pass("the a new vidoput.ogg file was created");
    } else {
        runtest.fail("there's no new vidoutput.ogg file!");
    }
    //delete the old vidoutput.ogg file
    if (unlink(file.c_str()) == 0) {
        g_print("        NOTE: deleting output file...\n");
    }
    
    result = video->webcamBreakVideoDisplayLink(global);
    if (result != true) {
        runtest.fail("webcamBreakVideoDisplayLink reported errors");
    } else {
        runtest.pass("webcamBreakVideoDisplayLink reported no errors");
    }
    
    result = video->webcamPlay(global);
    if (result != true) {
        runtest.fail("webcamPlay reported errors");
    } else {
        runtest.pass("webcamPlay reported no errors");
    }
    
    g_print("        NOTE: sleeping for 5 seconds here....\n");
    sleep(5);
    
    result = video->webcamStop(global);
    if (result != true) {
        runtest.fail("webcamStop reported errors");
    } else {
        runtest.pass("webcamStop reported no errors");
    }
    if (stat(file.c_str(), &st) == 0) {
        runtest.pass("the a new vidoput.ogg file was created");
    } else {
        runtest.fail("there's no new vidoutput.ogg file!");
    }

    //delete the old vidoutput.ogg file
    if (unlink(file.c_str()) == 0) {
        g_print("        NOTE: deleting output file...\n");
    }
    
    result = video->webcamMakeVideoDisplayLink(global);
    if (result != true) {
        runtest.fail("webcamMakeVideoDisplayLink failed after breaking the link");
    } else {
        runtest.pass("webcamMakeVideoDisplayLink reported no errors");
    }
    
    result = video->webcamBreakVideoSaveLink(global);
    if (result != true) {
        runtest.fail("webcamBreakVideoSaveLink function reported errors");
    } else {
        runtest.pass("webcamBreakVideoSaveLink function reported no errors");
    }
    
    result = video->webcamPlay(global);
    if (result != true) {
        runtest.fail("webcamPlay reported errors");
    } else {
        runtest.pass("webcamPlay reported no errors");
    }
    
    g_print("        NOTE: sleeping for 5 seconds here....\n");
    sleep(5);
    
    result = video->webcamStop(global);
    if (result != true) {
        runtest.fail("webcamStop reported errors");
    } else {
        runtest.pass("webcamStop reported no errors");
    }
    
    if (stat(file.c_str(), &st) == 0) {
        runtest.fail("a vidoutput.ogg file was created, and it shouldn't be");
    } else {
        runtest.pass("no vidoutput.ogg file wasn't created");
    }
    
    //pass bad values
    g_print("        NOTE: changing values to bad vals....\n");
    video->set_fps(200);
    video->set_width(8000);
    video->set_height(6000);
    result = video->webcamChangeSourceBin(global);
    if (result != true) {
        runtest.fail("webcamChangeSourceBin reported an error");
    } else {
        runtest.pass("webcamChangeSourceBin reported no errors");
    }
    
    result = video->webcamPlay(global);
    if (result != true) {
        runtest.fail("webcamPlay reported errors");
    } else {
        runtest.pass("webcamPlay reported no errors");
    }

    g_print("        NOTE: sleeping for 5 seconds here....\n");
    sleep(5);
    
    result = video->webcamStop(global);
    if (result != true) {
        runtest.fail("webcamStop reported errors");
    } else {
        runtest.pass("webcamStop reported no errors");
    }

    if (stat(file.c_str(), &st) == 0) {
        runtest.fail("a vidoutput.ogg file was created, and it shouldn't be");
    } else {
        runtest.pass("no vidoutput.ogg file wasn't created");
    }
    
    //reset to good vals
    g_print("        NOTE: changing back to legit vals....\n");
    video->set_fps(30);
    video->set_width(320);
    video->set_height(240);
    
    result = video->webcamMakeVideoSaveLink(global);
    if (result != true) {
        runtest.fail("webcamMakeVideoSaveLink reported an error");
    } else {
        runtest.pass("webcamMakeVideoSaveLink reported no errors");
    }
    result = video->webcamChangeSourceBin(global);
    if (result != true) {
        runtest.fail("webcamChangeSourceBin reported an error");
    } else {
        runtest.pass("webcamChangeSourceBin reported no errors");
    }
    
    result = video->webcamPlay(global);
    if (result != true) {
        runtest.fail("webcamPlay reported errors");
    } else {
        runtest.pass("webcamPlay reported no errors");
    }

    g_print("        NOTE: sleeping for 5 seconds here....\n");
    sleep(5);
    
    result = video->webcamStop(global);
    if (result != true) {
        runtest.fail("webcamStop reported errors");
    } else {
        runtest.pass("webcamStop reported no errors");
    }

    if (stat(file.c_str(), &st) == 0) {
        runtest.pass("the a new vidoput.ogg file was created");
    } else {
        runtest.fail("there's no new vidoutput.ogg file!");
    }
>>>>>>> 1be6eb31
}


#else

int
main(int /*argc*/, char /* *argv[]*/)
{
  // nop
    cerr << "This program needs to have DejaGnu installed!" << endl;
    return 0;  
}

#endif<|MERGE_RESOLUTION|>--- conflicted
+++ resolved
@@ -391,8 +391,6 @@
     } else {
         runtest.fail("there's no new vidoutput.ogg file!");
     }
-<<<<<<< HEAD
-=======
     //delete the old vidoutput.ogg file
     if (unlink(file.c_str()) == 0) {
         g_print("        NOTE: deleting output file...\n");
@@ -675,7 +673,6 @@
     } else {
         runtest.fail("there's no new vidoutput.ogg file!");
     }
->>>>>>> 1be6eb31
 }
 
 
