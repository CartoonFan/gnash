## Process this file with automake to generate Makefile.in
# 
# Copyright (C) 2005, 2006, 2007, 2008, 2009 Free Software Foundation, Inc.
#
# This program is free software; you can redistribute it and/or modify
# it under the terms of the GNU General Public License as published by
# the Free Software Foundation; either version 3 of the License, or
# (at your option) any later version.
#
# This program is distributed in the hope that it will be useful,
# but WITHOUT ANY WARRANTY; without even the implied warranty of
# MERCHANTABILITY or FITNESS FOR A PARTICULAR PURPOSE.  See the
# GNU General Public License for more details.
#
# You should have received a copy of the GNU General Public License
# along with this program; if not, write to the Free Software
# Foundation, Inc., 51 Franklin St, Fifth Floor, Boston, MA  02110-1301  USA

AUTOMAKE_OPTIONS = dejagnu -Wno-portability

abs_top_builddir=$(shell cd $(top_builddir); pwd)
abs_builddir=$(shell cd $(top_builddir)/testsuite/network.all; pwd)
abs_mediadir = $(shell cd $(srcdir)/../media; pwd)

CLEANFILES =  \
	gnash-dbg.log \
	site.exp.bak \
	testrun.sum \
	testrun.log

EXTRA_DIST = \
	http.as \
	rtmp.as \
	netstream.as

AM_CPPFLAGS = \
	-I$(top_srcdir)/libbase \
	-I$(top_srcdir)/libmedia \
	-I$(top_srcdir)/libsound \
	-I$(top_srcdir)/backend \
	-I$(top_srcdir)/libcore  \
	-I$(top_srcdir)/libcore/parser  \
	-I$(top_srcdir)/libcore/vm \
	-I$(top_srcdir)/libcore/asobj \
	-I$(top_srcdir)/libamf \
	-I$(top_srcdir)/libnet \
	-I$(top_srcdir)/testsuite \
	-I$(top_srcdir)/testsuite/misc-ming.all \
	$(MING_CFLAGS) \
	$(OPENGL_CFLAGS) \
	$(BOOST_CFLAGS) \
	-DMING_VERSION_CODE=$(MING_VERSION_CODE) \
	$(NULL)

AM_LDFLAGS = 
	$(top_builddir)/libbase/libgnashbase.la \
	$(top_builddir)/libamf/libgnashamf.la \
	$(top_builddir)/libnet/libgnashnet.la \
	$(OPENGL_LIBS) \
	$(BOOST_LIBS) \
	$(PTHREAD_LIBS)
	$(NULL)

check_PROGRAMS = \
	Dejagnu \
	Dejagnu.swf \
	test_ssl \
<<<<<<< HEAD
	test_allowDomain \
=======
	test_ssh \
>>>>>>> 0e62783b
	$(NULL)

check_SCRIPTS = \
	http.swf \
	rtmp.swf

# if MAKESWF_SUPPORTS_PREBUILT_CLIPS
#   check_SCRIPTS += remotingTestRunner
#   check_SCRIPTS += red5testRunner
# endif

check_LTLIBRARIES = libgnashmingutils.la 
libgnashmingutils_la_SOURCES = \
	$(top_srcdir)/testsuite/misc-ming.all/ming_utils.h \
	$(top_srcdir)/testsuite/misc-ming.all/ming_utils.c

http.swf: $(srcdir)/http.as Dejagnu.swf Makefile ../actionscript.all/check.as ../actionscript.all/utils.as
	$(MAKESWF) -n network -r12 -o $@ -v7 -DRED5_HOST='\"$(RED5_HOST)\"' -DUSE_DEJAGNU_MODULE -DOUTPUT_VERSION=7 Dejagnu.swf $(srcdir)/http.as $(srcdir)/../actionscript.all/dejagnu_so_fini.as

httpTestRunner: $(srcdir)/../generic-testrunner.sh http.swf
	sh $< $(top_builddir) http.swf > $@
	chmod 755 $@

rtmp.swf: $(srcdir)/rtmp.as Dejagnu.swf Makefile ../actionscript.all/check.as ../actionscript.all/utils.as
	$(MAKESWF) -n network -r12 -o $@ -v7 -DRED5_HOST='\"$(RED5_HOST)\"' -DUSE_DEJAGNU_MODULE -DOUTPUT_VERSION=7 Dejagnu.swf $(srcdir)/rtmp.as $(srcdir)/../actionscript.all/dejagnu_so_fini.as

rtmpTestRunner: $(srcdir)/../generic-testrunner.sh rtmp.swf
	sh $< $(top_builddir) rtmp.swf > $@
	chmod 755 $@

netstream.swf: $(srcdir)/netstream.as Dejagnu.swf Makefile ../actionscript.all/check.as ../actionscript.all/utils.as
	$(MAKESWF) -n network -r12 -o $@ -v7 -DRED5_HOST='\"$(RED5_HOST)\"' -DUSE_DEJAGNU_MODULE -DOUTPUT_VERSION=7 Dejagnu.swf $(srcdir)/netstream.as $(srcdir)/../actionscript.all/dejagnu_so_fini.as

netstreamRunner: $(srcdir)/../generic-testrunner.sh netstream.swf
	sh $< $(top_builddir) netstream.swf > $@
	chmod 755 $@

Dejagnu_SOURCES = \
	Dejagnu.c	\
	$(NULL)
Dejagnu_LDADD = libgnashmingutils.la

Dejagnu.swf: Dejagnu
	./Dejagnu $(top_srcdir)/testsuite/media

test_ssl_SOURCES = test_ssl.cpp
test_ssl_LDADD = \
	$(top_builddir)/libbase/libgnashbase.la \
	$(top_builddir)/libamf/libgnashamf.la \
	$(top_builddir)/libnet/libgnashnet.la

test_ssh_SOURCES = test_ssh.cpp
test_ssh_LDADD = \
	$(top_builddir)/libbase/libgnashbase.la \
	$(top_builddir)/libamf/libgnashamf.la \
	$(top_builddir)/libnet/libgnashnet.la

test_ssl_DEPENDENCIES = site-update


test_allowDomain_SOURCES = test_allowDomain.cpp
test_allowDomain_LDADD = \
	$(top_builddir)/libbase/libgnashbase.la \
	$(top_builddir)/libcore/libgnashcore.la

test_allowDomain_DEPENDENCIES = site-update

clean-local: 
	-rm *.swf media *.pp *unner

TEST_DRIVERS = network.exp
TEST_CASES = \
	http.swf \
	rtmp.swf \
	$(NULL)

if MAKESWF_SUPPORTS_PREBUILT_CLIPS
# if ENABLE_HTTP_TESTSUITE
# TEST_CASES += remotingTestRunner
# endif
# TEST_CASES += red5testRunner
endif

check-DEJAGNU: site-update $(check_PROGRAMS)
	@runtest=$(RUNTEST); \
	if $(SHELL) -c "$$runtest --version" > /dev/null 2>&1; then \
	    GNASH_GC_TRIGGER_THRESHOLD=0 GNASHRC=../gnashrc $$runtest $(RUNTESTFLAGS) $(TEST_DRIVERS); true; \
	else \
	  echo "WARNING: could not find \`runtest'" 1>&2; \
          for i in "$(TEST_CASES)"; do \
	    GNASH_GC_TRIGGER_THRESHOLD=0 GNASHRC=../gnashrc $(SHELL) $$i; \
	  done; \
	fi

site-update: site.exp
	@rm -fr site.exp.bak
	@cp site.exp site.exp.bak
	@sed -e '/testcases/d' site.exp.bak > site.exp
	@echo "# This is a list of the pre-compiled testcases" >> site.exp
	@echo "set testcases \"$(TEST_CASES)\"" >> site.exp
<|MERGE_RESOLUTION|>--- conflicted
+++ resolved
@@ -65,11 +65,8 @@
 	Dejagnu \
 	Dejagnu.swf \
 	test_ssl \
-<<<<<<< HEAD
 	test_allowDomain \
-=======
 	test_ssh \
->>>>>>> 0e62783b
 	$(NULL)
 
 check_SCRIPTS = \
