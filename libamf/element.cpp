--- conflicted
+++ resolved
@@ -949,18 +949,7 @@
       case Element::STRING_AMF0:
 	  os << "(" << getLength() << " bytes): ";
 	  if (getLength() > 0) {
-<<<<<<< HEAD
-#ifdef HAVE_STRNDUP
-		char *term = strndup(to_string(), getLength());
-#else
-		char *term = const_cast<char *>(to_string());
-#endif	      
-	      os << "\t\"" << term << "\"" << endl;
-	  } else {
-	      os << endl;
-=======
 	      cerr << "\t\"" << to_string() << "\"";
->>>>>>> bfd1cc31
 	  }
 	  cerr << endl;
 	  break;
