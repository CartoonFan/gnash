// log.cpp:  Message logging functions, for gnash.
//
//   Copyright (C) 2005, 2006, 2007, 2008, 2009 Free Software Foundation, Inc.
//
// This program is free software; you can redistribute it and/or modify
// it under the terms of the GNU General Public License as published by
// the Free Software Foundation; either version 3 of the License, or
// (at your option) any later version.
//
// This program is distributed in the hope that it will be useful,
// but WITHOUT ANY WARRANTY; without even the implied warranty of
// MERCHANTABILITY or FITNESS FOR A PARTICULAR PURPOSE.  See the
// GNU General Public License for more details.
//
// You should have received a copy of the GNU General Public License
// along with this program; if not, write to the Free Software
// Foundation, Inc., 51 Franklin St, Fifth Floor, Boston, MA  02110-1301  USA
//

#ifdef HAVE_CONFIG_H
#include "gnashconfig.h"
#endif

#include <ctime> // std::strftime, std::time etc
#include <cctype> // for std::isprint
#include <cstring> // std::memset

#include <sstream>
#include <fstream>
#include <iomanip> // for std::setfill
#include <string>
#include <boost/format.hpp>

#if defined(_WIN32) && defined(WIN32)
// Required for SYSTEMTIME definitions
# include <windows.h>
# include <sys/types.h>
#endif

#include <unistd.h> // for getpid

#include "log.h"
#include "utility.h"

using std::cout;
using std::endl;

namespace gnash {

// Convert each byte into its hex representation
std::string
hexify(const unsigned char *p, size_t length, bool ascii)
{

	const std::vector<unsigned char> bytes(p, p + length);

	std::ostringstream ss;
	
	// For hex output, fill single-digit numbers with a leading 0.
	if (!ascii) ss << std::hex << std::setfill('0');
	
	for (std::vector<unsigned char>::const_iterator i = bytes.begin(),
            e = bytes.end(); i != e; ++i)
	    {
		if (ascii) {
		    if (std::isprint(*i) || *i == 0xd) {
				ss << *i;
		    }
		    else ss << ".";
		}
		else  {
		    // Not ascii
		    ss << std::setw(2) << static_cast<int>(*i) << " ";	
		}
	}	
	
	return ss.str();

}

std::ostream&
timestamp(std::ostream& o)
{

    const char fmt[] = "%H:%M:%S";

	time_t t;
	char buf[sizeof(fmt)];

	std::time(&t);
	std::strftime(buf, sizeof(buf), fmt, std::localtime(&t));

	o << getpid() << ":" << get_thread_id() << "] " << buf;
	return o;

}

LogFile&
LogFile::getDefaultInstance()
{
	static LogFile o;
	return o;
}

namespace {
	LogFile& dbglogfile = LogFile::getDefaultInstance();
}

// boost format functions to process the objects
// created by our hundreds of templates 

void
processLog_trace(const boost::format& fmt)
{
	dbglogfile.log(N_("TRACE"), fmt.str());
}

void
processLog_debug(const boost::format& fmt)
{
<<<<<<< HEAD
	if (dbglogfile.getVerbosity() < LogFile::LOG_NORMAL) return;
=======
	if (dbglogfile.getVerbosity() < LogFile::LOG_DEBUG) return;
>>>>>>> 8a5ddfe1
	dbglogfile.log(N_("DEBUG"), fmt.str());
}

void
processLog_abc(const boost::format& fmt)
{
	if (dbglogfile.getVerbosity() < LogFile::LOG_EXTRA) return;
	dbglogfile.log(N_("ABC"), fmt.str());
}

void
processLog_parse(const boost::format& fmt)
{
	dbglogfile.log(fmt.str());
}

void
processLog_error(const boost::format& fmt)
{
	dbglogfile.log(N_("ERROR"), fmt.str());
}

void
processLog_unimpl(const boost::format& fmt)
{
	dbglogfile.log(N_("UNIMPLEMENTED"), fmt.str());
}

void
processLog_security(const boost::format& fmt)
{
	dbglogfile.log(N_("SECURITY"), fmt.str());
}

void
processLog_swferror(const boost::format& fmt)
{
	dbglogfile.log(N_("MALFORMED SWF"), fmt.str());
}

void
processLog_amferror(const boost::format& fmt)
{
	dbglogfile.log(N_("MALFORMED AMF"), fmt.str());
}

void
processLog_aserror(const boost::format& fmt)
{
	dbglogfile.log(N_("ACTIONSCRIPT ERROR"), fmt.str());
}

void
processLog_action(const boost::format& fmt)
{
	bool stamp = dbglogfile.getStamp();
	dbglogfile.setStamp(false);
	dbglogfile.log(fmt.str());
	dbglogfile.setStamp(stamp);
}

void
LogFile::log(const std::string& msg)
{

	boost::mutex::scoped_lock lock(_ioMutex);

	if ( !_verbose ) return; // nothing to do if not verbose

	if (openLogIfNeeded())
	{
		if (_stamp) {
<<<<<<< HEAD
			std::string ts = timestamp();
			_outstream << ts << ": " << msg << "\n";
=======
			_outstream << timestamp << ": " << msg << "\n";
>>>>>>> 8a5ddfe1
		} else {
			_outstream << msg << "\n";
		}
	}
	else // log to stdout
	{
		if (_stamp) {
<<<<<<< HEAD
			std::string ts = timestamp();
			cout << ts << " " << msg << "\n";
=======
			cout << timestamp << " " << msg << "\n";
>>>>>>> 8a5ddfe1
		} else {
			cout << msg << "\n";
		}
	}
	
	if (_listener)
	{
	    (*_listener)(msg);
	}
}

inline void
LogFile::log(const std::string& label, const std::string& msg)
{
	log(label + ": " + msg);
}

void
LogFile::setLogFilename(const std::string& fname)
{
	closeLog();
	_logFilename = fname;
}

void
LogFile::setWriteDisk(bool use)
{
	if (!use) closeLog();
	_write = use;
}

// Default constructor
LogFile::LogFile()
	:
	_verbose(0),
	_actiondump(false),
	_parserdump(false),
	_state(CLOSED),
	_stamp(true),
	_write(false),
	_listener(NULL)
{
}

LogFile::~LogFile()
{
	if (_state == OPEN) closeLog();
}

bool
LogFile::openLogIfNeeded()
{
    if (_state != CLOSED) return true;
    if (!_write) return false;

    if ( _logFilename.empty() ) _logFilename = DEFAULT_LOGFILE;

    // TODO: expand ~ to getenv("HOME") !!

    return openLog(_logFilename);
}

bool
LogFile::openLog(const std::string& filespec)
{

    // NOTE:
    // don't need to lock the mutex here, as this method
    // is intended to be called only by openLogIfNeeded,
    // which in turn is called by operator<< which is called
    // by the public log_xxx functions that log themselves

    if (_state != CLOSED) {
	cout << "Closing previously opened stream" << endl;
        _outstream.close();
        _state = CLOSED;
    }

    // Append, don't truncate, the log file
    _outstream.open(filespec.c_str(), std::ios::app|std::ios::out); // ios::out
    if( _outstream.fail() ) {
	// Can't use log_error here...
        cout << "ERROR: can't open debug log file " << filespec << 
            " for appending." << endl;
        return false;
    }       

	_filespec = filespec;
	_state = OPEN;

    return true;
}

bool
LogFile::closeLog()
{
	boost::mutex::scoped_lock lock(_ioMutex);
	if (_state == OPEN) {
		_outstream.flush();
		_outstream.close();
	}
	_state = CLOSED;

	return true;
}

bool
LogFile::removeLog()
{
	if (_state == OPEN) {
		_outstream.close();
	}

    // Ignore the error, we don't care
    unlink(_filespec.c_str());
    _filespec.clear();

	return true;
}

<<<<<<< HEAD
boost::format
logFormat(const std::string &str)
{

	using namespace boost::io;

	boost::format fmt(str);
	
	// Don't throw exception if the wrong number of 
	// arguments is passed or the format string is 
	// bad. This might lead to strings being mangled,
	// but the alternative is that a careless format
	// string would cause Gnash to abort; and some
	// strings don't appear very often. The same holds
	// for translations.
	fmt.exceptions(all_error_bits ^ (
							too_many_args_bit |
							too_few_args_bit |
							bad_format_string_bit));
	return fmt;
}

=======
>>>>>>> 8a5ddfe1
} // end of gnash namespace


// Local Variables:
// mode: C++
// indent-tabs-mode: t
// End:
<|MERGE_RESOLUTION|>--- conflicted
+++ resolved
@@ -118,11 +118,7 @@
 void
 processLog_debug(const boost::format& fmt)
 {
-<<<<<<< HEAD
-	if (dbglogfile.getVerbosity() < LogFile::LOG_NORMAL) return;
-=======
 	if (dbglogfile.getVerbosity() < LogFile::LOG_DEBUG) return;
->>>>>>> 8a5ddfe1
 	dbglogfile.log(N_("DEBUG"), fmt.str());
 }
 
@@ -195,12 +191,7 @@
 	if (openLogIfNeeded())
 	{
 		if (_stamp) {
-<<<<<<< HEAD
-			std::string ts = timestamp();
-			_outstream << ts << ": " << msg << "\n";
-=======
 			_outstream << timestamp << ": " << msg << "\n";
->>>>>>> 8a5ddfe1
 		} else {
 			_outstream << msg << "\n";
 		}
@@ -208,12 +199,7 @@
 	else // log to stdout
 	{
 		if (_stamp) {
-<<<<<<< HEAD
-			std::string ts = timestamp();
-			cout << ts << " " << msg << "\n";
-=======
 			cout << timestamp << " " << msg << "\n";
->>>>>>> 8a5ddfe1
 		} else {
 			cout << msg << "\n";
 		}
@@ -334,31 +320,6 @@
 	return true;
 }
 
-<<<<<<< HEAD
-boost::format
-logFormat(const std::string &str)
-{
-
-	using namespace boost::io;
-
-	boost::format fmt(str);
-	
-	// Don't throw exception if the wrong number of 
-	// arguments is passed or the format string is 
-	// bad. This might lead to strings being mangled,
-	// but the alternative is that a careless format
-	// string would cause Gnash to abort; and some
-	// strings don't appear very often. The same holds
-	// for translations.
-	fmt.exceptions(all_error_bits ^ (
-							too_many_args_bit |
-							too_few_args_bit |
-							bad_format_string_bit));
-	return fmt;
-}
-
-=======
->>>>>>> 8a5ddfe1
 } // end of gnash namespace
 
 
