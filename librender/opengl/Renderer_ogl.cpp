// 
//   Copyright (C) 2005, 2006, 2007, 2008, 2009, 2010, 2011
//   Free Software Foundation, Inc
// 
// This program is free software; you can redistribute it and/or modify
// it under the terms of the GNU General Public License as published by
// the Free Software Foundation; either version 3 of the License, or
// (at your option) any later version.
// 
// This program is distributed in the hope that it will be useful,
// but WITHOUT ANY WARRANTY; without even the implied warranty of
// MERCHANTABILITY or FITNESS FOR A PARTICULAR PURPOSE.  See the
// GNU General Public License for more details.
// 
// You should have received a copy of the GNU General Public License
// along with this program; if not, write to the Free Software
// Foundation, Inc., 51 Franklin St, Fifth Floor, Boston, MA  02110-1301 USA


#ifdef HAVE_CONFIG_H
#include "gnashconfig.h"
#endif

#include "Renderer_ogl.h"

#include <boost/utility.hpp>
#include <boost/bind.hpp>
#include <list>
#include <cstring>
#include <cmath>
#include <boost/scoped_ptr.hpp>

#include "smart_ptr.h"
#include "swf/ShapeRecord.h"
#include "GnashEnums.h"
#include "RGBA.h"
#include "GnashImage.h"
#include "GnashTexture.h"
#include "GnashNumeric.h"
#include "log.h"
#include "utility.h"
#include "Range2d.h"
#include "SWFCxForm.h"
#include "FillStyle.h"
#include "Transform.h"

#if defined(_WIN32) || defined(WIN32)
#  include <Windows.h>
#endif

#ifdef HAVE_VA_VA_GLX_H
#  include "GnashVaapiImage.h"
#  include "GnashVaapiTexture.h"
#endif

// Defined to 1 to disable (slow) anti-aliasing with the accumulation buffer
#define NO_ANTIALIASING 1

/// \file Renderer_ogl.cpp
/// \brief The OpenGL renderer and related code.
///
/// So how does this thing work?
///
/// 1. Flash graphics are fundamentally incompatible with OpenGL. Flash shapes
///    are defined by an arbitrary number of paths, which in turn are formed
///    from an arbitrary number of edges. An edge describes a quadratic Bezier
///    curve. A shape is defined by at least one path enclosing a space -- this
///    space is the shape. Every path may have a left and/or right fill style,
///    determining (if the path is thought of as a vector) which side(s) of
///    the path is to be filled.
///    OpenGL, on the other hand, understands only triangles, lines and points.
///    We must break Flash graphics down into primitives that OpenGL can
///    understand before we can render them.
///
/// 2. First, we must ensure that OpenGL receives only closed shapes with a
///    single fill style. Paths with two fill styles are duplicated. Then,
///    shapes with
///    a left fill style are reversed and the fill style is moved to the right.
///    The shapes must be closed, so the tesselator can parse them; this
///    involves a fun game of connect-the-dots. Fortunately, Flash guarantees
///    that shapes are always closed and that they're never self-intersecting.
///
/// 3. Now that we have a consistent set of shapes, we can interpolate the
///    Bezier curves of which each path is made of. OpenGL can do this for us,
///    using evaluators, but we currently do it ourselves.
///
/// 4. Being the proud owners of a brand new set of interpolated coordinates,
///    we can feed the coordinates into the GLU tesselator. The tesselator will
///    break our complex (but never self-intersecting) polygon into OpenGL-
///    grokkable primitives (say, a triangle fan or strip). We let the
///    tesselator worry about that part. When the tesselator is finished, all
///    we have to do is set up the fill style and draw the primitives given to
///    us. The GLU tesselator will take care of shapes having inner boundaries
///    (for example a donut shape). This makes life a LOT easier!


// TODO:
// - Profiling!
// - Optimize code:
// * Use display lists
// * Use better suited standard containers
// * convert to double at a later stage (oglVertex)
// * keep data for less time
// * implement hardware accelerated gradients. Most likely this will require
//   the use of fragment shader language.

// * The "Programming Tips" in the OpenGL "red book" discusses a coordinate system
// that would give "exact two-dimensional rasterization". AGG uses a similar
// system; consider the benefits and drawbacks of switching.


namespace gnash {

namespace renderer {

namespace opengl {

namespace {
    const CachedBitmap* createGradientBitmap(const GradientFill& gf,
            Renderer& renderer);
}

namespace {

class bitmap_info_ogl : public CachedBitmap
{
public:
  
    /// Set line and fill styles for mesh & line_strip rendering.
    enum bitmap_wrap_mode
    {
      WRAP_REPEAT,
      WRAP_CLAMP
    };

    bitmap_info_ogl(std::auto_ptr<image::GnashImage> image, GLenum pixelformat,
                    bool ogl_accessible);

    ~bitmap_info_ogl();
 
    /// TODO: implement this meaningfully.
    virtual void dispose() {
        _disposed = true;
    }

    virtual bool disposed() const {
        return _disposed;
    }

    virtual image::GnashImage& image() {
        if (_cache.get()) return *_cache;
        switch (_pixel_format) {
            case GL_RGB:
                _cache.reset(new image::ImageRGB(_orig_width, _orig_height));
                break;
            case GL_RGBA:
                _cache.reset(new image::ImageRGBA(_orig_width, _orig_height));
                break;
            default:
                std::abort();
        }
        std::fill(_cache->begin(), _cache->end(), 0xff);
        return *_cache;
    }

    void apply(const gnash::SWFMatrix& bitmap_matrix,
               bitmap_wrap_mode wrap_mode) const;
private:
    inline bool ogl_accessible() const;
    void setup() const;    
    void upload(boost::uint8_t* data, size_t width, size_t height) const;
    
    mutable boost::scoped_ptr<image::GnashImage> _img;
    mutable boost::scoped_ptr<image::GnashImage> _cache;
    GLenum _pixel_format;
    GLenum _ogl_img_type;
    mutable bool _ogl_accessible;  
    mutable GLuint _texture_id;
    size_t _orig_width;
    size_t _orig_height;
    bool _disposed;
};

/// Style handler
//
/// Transfer FillStyles to the ogl renderer.
struct StyleHandler : boost::static_visitor<>
{
    StyleHandler(const SWFCxForm& c, Renderer& r)
        :
        _cx(c),
        _renderer(r)
    {}

    void operator()(const GradientFill& f) const {

        const bitmap_info_ogl* binfo = static_cast<const bitmap_info_ogl*>(
            createGradientBitmap(f, _renderer));  

        SWFMatrix m = f.matrix();
        binfo->apply(m, bitmap_info_ogl::WRAP_CLAMP); 
    }

    void operator()(const SolidFill& f) const {
        const rgba c = _cx.transform(f.color());
        glColor4ub(c.m_r, c.m_g, c.m_b, c.m_a);
    }

    void operator()(const BitmapFill& f) const {
        const bitmap_info_ogl* binfo = static_cast<const bitmap_info_ogl*>(
                   f.bitmap());
        binfo->apply(f.matrix(), f.type() == BitmapFill::TILED ?
                bitmap_info_ogl::WRAP_REPEAT : bitmap_info_ogl::WRAP_CLAMP);
    }

private:
    const SWFCxForm& _cx;
    Renderer& _renderer;
};  

}

#ifdef OSMESA_TESTING

class OSRenderMesa : public boost::noncopyable
{
public:
  OSRenderMesa(size_t width, size_t height)
    : _width(width),
      _height(height),
      _buffer(new boost::uint8_t[width * height * 3]), 
#if OSMESA_MAJOR_VERSION * 100 + OSMESA_MINOR_VERSION >= 305
      _context(OSMesaCreateContextExt(OSMESA_RGB, 0, 2, 0, NULL))
#else
      _context(OSMesaCreateContext(OSMESA_RGB, NULL))
#endif
  {
    if (!_context) {
      log_error("OSMesaCreateContext failed!");
      return; // FIXME: throw an exception?
    }

    if (!OSMesaMakeCurrent(_context, _buffer.get(), GL_UNSIGNED_BYTE, width,
                           height)) {
      log_error("OSMesaMakeCurrent failed!");
      return;
    }
   
    // FIXME: is there any reason to do this?
    OSMesaColorClamp(GL_TRUE);

    log_debug("OSMesa handle successfully created. with width %d"
            " and height %d.", width, height);  
  }
  
  ~OSRenderMesa()
  {
    if (!_context) {
      return;
    }
    OSMesaDestroyContext(_context);
  }
  
  bool getPixel(rgba& color_out, int x, int y) const
  {  
    glFinish(); // Force pending commands out (and wait until they're done).    

    if (x > _width || y > _height) {
      return false;
    }
    
    ptrdiff_t offset = (_height - y) * (_width * 3) + x * 3;
    color_out.set(_buffer[offset], _buffer[offset+1], _buffer[offset+2], 255);

    return true;
  }
  
  unsigned int getBitsPerPixel() const
  {
    return 24;
  }

private:
  size_t _width;
  size_t _height;
  boost::scoped_array<boost::uint8_t> _buffer;
  OSMesaContext _context;  
};

#endif // OSMESA_TESTING


typedef std::vector<Path> PathVec;

class oglScopeEnable : public boost::noncopyable
{
public:
  oglScopeEnable(GLenum capability)
    :_cap(capability)
  {
    glEnable(_cap);
  }
  
  ~oglScopeEnable()
  {
    glDisable(_cap);
  }
private:
  GLenum _cap;
};


class oglScopeMatrix : public boost::noncopyable
{
public:
  oglScopeMatrix(const SWFMatrix& m)
  {
    glPushMatrix();

    // Multiply (AKA "append") the new SWFMatrix with the current OpenGL one.
    float mat[16];
    memset(&mat[0], 0, sizeof(mat));
    mat[0] = m.a() / 65536.0f;
    mat[1] = m.b() / 65536.0f;
    mat[4] = m.c() / 65536.0f;
    mat[5] = m.d() / 65536.0f;
    mat[10] = 1;
    mat[12] = m.tx();
    mat[13] = m.ty();
    mat[15] = 1;
    glMultMatrixf(mat);
  }
  
  ~oglScopeMatrix()
  {
    glPopMatrix();
  }
};

static void
check_error()
{
  GLenum error = glGetError();
  
  if (error == GL_NO_ERROR) {
    return;
  }
  
  log_error("OpenGL: %s", gluErrorString(error));
}

/// @ret A point in the middle of points a and b, that is, the middle of a line
///      drawn from a to b.
point middle(const point& a, const point& b)
{
  return point(0.5 * (a.x + b.x), 0.5 * (a.y + b.y));
}

namespace {

class
PointSerializer
{
public:
    PointSerializer(std::vector<boost::int16_t>& dest)
        :
        _dest(dest)
    {}
    
    void operator()(const point& p)
    {
        _dest.push_back(p.x);
        _dest.push_back(p.y);
    }
private:
    std::vector<boost::int16_t>& _dest;
};

}

// Unfortunately, we can't use OpenGL as-is to interpolate the curve for us. It
// is legal for Flash coordinates to be outside of the viewport, which will
// be ignored by OpenGL's feedback mode. Feedback mode
// will simply not return those coordinates, which will destroy a shape which
// is partly off-screen.

// So, if we transform the coordinates to be always positive, it should be
// possible to use evaluators. This then presents another problem: what if
// one coordinate is negative and the other is not, and what if both of
// those are outside of the viewport?

// one solution would be to use feedback mode unless one of the coordinates
// is outside of the viewport.
void trace_curve(const point& startP, const point& controlP,
                  const point& endP, std::vector<oglVertex>& coords)
{
  // Midpoint on line between two endpoints.
  point mid = middle(startP, endP);

  // Midpoint on the curve.
  point q = middle(mid, controlP);

  if (mid.distance(q) < 0.1 /*error tolerance*/) {
    coords.push_back(oglVertex(endP));
  } else {
    // Error is too large; subdivide.
    trace_curve(startP, middle(startP, controlP), q, coords);

    trace_curve(q, middle(controlP, endP), endP, coords);
  }
}



std::vector<oglVertex> interpolate(const std::vector<Edge>& edges,
        const float& anchor_x, const float& anchor_y)
{
  point anchor(anchor_x, anchor_y);
  
  std::vector<oglVertex> shape_points;
  shape_points.push_back(oglVertex(anchor));
  
  for (std::vector<Edge>::const_iterator it = edges.begin(), end = edges.end();
        it != end; ++it) {
      const Edge& the_edge = *it;
      
      point target(the_edge.ap.x, the_edge.ap.y);

      if (the_edge.straight()) {
        shape_points.push_back(oglVertex(target));
      } else {
        point control(the_edge.cp.x, the_edge.cp.y);
        
        trace_curve(anchor, control, target, shape_points);
      }
      anchor = target;
  }
  
  return shape_points;  
}


// FIXME: OSX doesn't like void (*)().
Tesselator::Tesselator()
: _tessobj(gluNewTess())
{
  gluTessCallback(_tessobj, GLU_TESS_ERROR, 
                  reinterpret_cast<GLUCALLBACKTYPE>(Tesselator::error));
  gluTessCallback(_tessobj, GLU_TESS_COMBINE_DATA,
                  reinterpret_cast<GLUCALLBACKTYPE>(Tesselator::combine));
  
  gluTessCallback(_tessobj, GLU_TESS_BEGIN,
                  reinterpret_cast<GLUCALLBACKTYPE>(glBegin));
  gluTessCallback(_tessobj, GLU_TESS_END,
                  reinterpret_cast<GLUCALLBACKTYPE>(glEnd));
                  
  gluTessCallback(_tessobj, GLU_TESS_VERTEX,
                  reinterpret_cast<GLUCALLBACKTYPE>(glVertex3dv)); 
  
#if 0        
  // for testing, draw only the outside of shapes.          
  gluTessProperty(_tessobj, GLU_TESS_BOUNDARY_ONLY, GL_TRUE);
#endif
                    
  // all coordinates lie in the x-y plane
  // this speeds up tesselation 
  gluTessNormal(_tessobj, 0.0, 0.0, 1.0);
}
  
Tesselator::~Tesselator()
{
  gluDeleteTess(_tessobj);  
}
  
void
Tesselator::beginPolygon()
{
  gluTessBeginPolygon(_tessobj, this);
}

void Tesselator::beginContour()
{
  gluTessBeginContour(_tessobj);
}

void
Tesselator::feed(std::vector<oglVertex>& vertices)
{
  for (std::vector<oglVertex>::const_iterator it = vertices.begin(), end = vertices.end();
        it != end; ++it) {
    GLdouble* vertex = const_cast<GLdouble*>(&(*it)._x);
    gluTessVertex(_tessobj, vertex, vertex);
  }
}

void
Tesselator::endContour()
{
  gluTessEndContour(_tessobj);  
}
  
void
Tesselator::tesselate()
{
  gluTessEndPolygon(_tessobj);

  for (std::vector<GLdouble*>::iterator it = _vertices.begin(),
       end = _vertices.end(); it != end; ++it) {
    delete [] *it;
  }

  _vertices.clear();
}

void
Tesselator::rememberVertex(GLdouble* v)
{
  _vertices.push_back(v);
}



// static
void
Tesselator::error(GLenum error)
{  
  log_error("GLU: %s", gluErrorString(error));
}

// static
void
Tesselator::combine(GLdouble coords [3], void **/*vertex_data[4] */,
		    GLfloat * /* weight[4] */, void **outData, void* userdata)
{
  Tesselator* tess = (Tesselator*)userdata;
  assert(tess);

  GLdouble* v = new GLdouble[3];
  v[0] = coords[0];
  v[1] = coords[1];
  v[2] = coords[2];
  
  *outData = v;
  
  tess->rememberVertex(v);
}


bool isEven(const size_t& n)
{
  return n % 2 == 0;
}


bitmap_info_ogl::bitmap_info_ogl(std::auto_ptr<image::GnashImage> image,
        GLenum pixelformat, bool ogl_accessible)
:
  _img(image.release()),
  _pixel_format(pixelformat),
  _ogl_img_type(_img->height() == 1 ? GL_TEXTURE_1D : GL_TEXTURE_2D),
  _ogl_accessible(ogl_accessible),
  _texture_id(0),
  _orig_width(_img->width()),
  _orig_height(_img->height()),
  _disposed(false)
{   
  if (!_ogl_accessible) {
    return;      
  }
  
  setup();
}   
    
bitmap_info_ogl::~bitmap_info_ogl()
{
  glDeleteTextures(1, &_texture_id);
  glDisable(_ogl_img_type);
}

void
bitmap_info_ogl::setup() const
{      
    GNASH_REPORT_FUNCTION;
    
    oglScopeEnable enabler(_ogl_img_type);
  
    glGenTextures(1, &_texture_id);
    glBindTexture(_ogl_img_type, _texture_id);
  
    bool resize = false;
    if (_img->height() == 1) {
        if (!isEven(_img->width())) {
            resize = true;
        }
    } 
    else {
        if (!isEven(_img->width()) || !isEven(_img->height())) {
            resize = true;
        }     
    }
  
    if (!resize) {
        upload(_img->begin(), _img->width(), _img->height());
    } 
    else {     
    
        size_t w = 1; while (w < _img->width()) { w <<= 1; }
        size_t h = 1;
        if (_img->height() != 1) {
            while (h < _img->height()) { h <<= 1; }
        }
    
        boost::scoped_array<boost::uint8_t> resized_data(
                new boost::uint8_t[w * h * _img->channels()]);
        // Q: Would mipmapping these textures aid in performance?
    
        GLint rv = gluScaleImage(_pixel_format, _img->width(),
                _img->height(), GL_UNSIGNED_BYTE, _img->begin(), w, h,
                GL_UNSIGNED_BYTE, resized_data.get());
        if (rv != 0) {
            Tesselator::error(rv);
            assert(0);
        }
    
        upload(resized_data.get(), w, h);
    }
  
    _img.reset();
}

void
bitmap_info_ogl::upload(boost::uint8_t* data, size_t width, size_t height) const
{
  glTexParameteri(_ogl_img_type, GL_TEXTURE_MIN_FILTER, GL_LINEAR);
  
  // FIXME: confirm that OpenGL can handle this image
  
  if (_ogl_img_type == GL_TEXTURE_1D) {
    glTexImage1D(GL_TEXTURE_1D, 0, _pixel_format, width,
                  0, _pixel_format, GL_UNSIGNED_BYTE, data);
  
  } else {      
    glTexImage2D(_ogl_img_type, 0, _pixel_format, width, height,
                  0, _pixel_format, GL_UNSIGNED_BYTE, data);

  }
}

void
bitmap_info_ogl::apply(const gnash::SWFMatrix& bitmap_matrix,
                       bitmap_wrap_mode wrap_mode) const
{
    // TODO: use the altered data. Currently it doesn't display anything,
    // so I don't feel obliged to implement this!

  glEnable(_ogl_img_type);

  glEnable(GL_TEXTURE_GEN_S);
  glEnable(GL_TEXTURE_GEN_T);
  
  if (!_ogl_accessible) {
    // renderer context wasn't available when this class was instantiated.
    _ogl_accessible=true;
    setup();
  }
  
  glEnable(_ogl_img_type);
  glEnable(GL_TEXTURE_GEN_S);
  glEnable(GL_TEXTURE_GEN_T);    
  
  glBindTexture(_ogl_img_type, _texture_id);
  
  glTexEnvf(GL_TEXTURE_ENV, GL_TEXTURE_ENV_MODE, GL_REPLACE);
  
  if (wrap_mode == WRAP_CLAMP) {  
    glTexParameteri(_ogl_img_type, GL_TEXTURE_WRAP_S, GL_CLAMP_TO_EDGE);
    glTexParameteri(_ogl_img_type, GL_TEXTURE_WRAP_T, GL_CLAMP_TO_EDGE);
  } else {
    glTexParameteri(_ogl_img_type, GL_TEXTURE_WRAP_S, GL_REPEAT);
    glTexParameteri(_ogl_img_type, GL_TEXTURE_WRAP_T, GL_REPEAT);
  }
    
  // Set up the bitmap SWFMatrix for texgen.
    
  float inv_width = 1.0f / _orig_width;
  float inv_height = 1.0f / _orig_height;
    
  const gnash::SWFMatrix& m = bitmap_matrix;
  glTexGeni(GL_S, GL_TEXTURE_GEN_MODE, GL_OBJECT_LINEAR);
  float p[4] = { 0, 0, 0, 0 };
  p[0] = m.a() / 65536.0f * inv_width;
  p[1] = m.c() / 65536.0f * inv_width;
  p[3] = m.tx() * inv_width;
  glTexGenfv(GL_S, GL_OBJECT_PLANE, p);

  glTexGeni(GL_T, GL_TEXTURE_GEN_MODE, GL_OBJECT_LINEAR);
  p[0] = m.b() / 65536.0f * inv_height;
  p[1] = m.c() / 65536.0f * inv_height;
  p[3] = m.ty() * inv_height;
  glTexGenfv(GL_T, GL_OBJECT_PLANE, p);
  
}

template<typename C, typename T, typename R, typename A>
void 
for_each(C& container, R (T::*pmf)(const A&),const A& arg)
{
    std::for_each(container.begin(), container.end(),
                  boost::bind(pmf, _1, boost::ref(arg)));
}



class DSOEXPORT Renderer_ogl : public Renderer
{
public: 
  Renderer_ogl()
    : _xscale(1.0),
      _yscale(1.0),
      _drawing_mask(false)
  {
  }

  std::string description() const { return "OpenGL"; }
  
  void init()
  {
    GNASH_REPORT_FUNCTION;
    
    // Turn on alpha blending.
    // FIXME: do this when it's actually used?
    glEnable(GL_BLEND);
    // This blend operation is best for rendering antialiased points and lines in 
    // no particular order.
    glBlendFunc(GL_SRC_ALPHA, GL_ONE_MINUS_SRC_ALPHA);

    // Turn on line smoothing.  Antialiased lines can be used to
    // smooth the outsides of shapes.
    glEnable(GL_LINE_SMOOTH);

    // Use fastest line smoothing since additional anti-aliasing will happen later.
    glHint(GL_LINE_SMOOTH_HINT, GL_FASTEST); // GL_NICEST, GL_FASTEST, GL_DONT_CARE

    glMatrixMode(GL_PROJECTION);
    
    float oversize = 1.0;

    // Flip the image, since (0,0) by default in OpenGL is the bottom left.
    gluOrtho2D(-oversize, oversize, oversize, -oversize);
    // Restore the SWFMatrix mode to the default.
    glMatrixMode(GL_MODELVIEW);
    glLoadIdentity();

    glShadeModel(GL_FLAT);
  
  }
  
  ~Renderer_ogl()
  {
  }
  
  inline bool
  ogl_accessible() const
  {
#if defined(_WIN32) || defined(WIN32)
    return wglGetCurrentContext();
#elif defined(__APPLE_CC__)
    return aglGetCurrentContext();
#else
# ifdef OSMESA_TESTING
    if (_offscreen.get()) {
      return OSMesaGetCurrentContext();
    }
# endif
    return glXGetCurrentContext();
#endif
  }    

  virtual CachedBitmap* createCachedBitmap(std::auto_ptr<image::GnashImage> im)
  {
      switch (im->type()) {
          case image::TYPE_RGB:
          {
              std::auto_ptr<image::GnashImage> rgba(
                      new image::ImageRGBA(im->width(), im->height()));

              image::GnashImage::iterator it = rgba->begin();
              for (size_t i = 0; i < im->size(); ++i) {
                  *it++ = *(im->begin() + i);
                  if (!(i % 3)) *it++ = 0xff;
              }
              im = rgba;
          }
          case image::TYPE_RGBA:
                return new bitmap_info_ogl(im, GL_RGBA, ogl_accessible());
          default:
                std::abort();
      }
  }

  boost::shared_ptr<GnashTexture> getCachedTexture(image::GnashImage *frame)
  {
    GNASH_REPORT_FUNCTION;
    
      boost::shared_ptr<GnashTexture> texture;
      gnash::GnashTextureFormat frameFormat(frame->type());
      unsigned int frameFlags;

      switch (frame->location()) {
      case image::GNASH_IMAGE_CPU:
          frameFlags = 0;
          break;
#ifdef HAVE_VA_VA_GLX_H
      case image::GNASH_IMAGE_GPU:
          frameFlags = GNASH_TEXTURE_VAAPI;
          break;
#endif
      default:
          assert(0);
          return texture;
      }

      // Look for a texture with the same dimensions and type
      std::list< boost::shared_ptr<GnashTexture> >::iterator it;
      for (it = _cached_textures.begin(); it != _cached_textures.end(); it++) {
          if ((*it)->width() == frame->width() &&
              (*it)->height() == frame->height() &&
              (*it)->internal_format() == frameFormat.internal_format() &&
              (*it)->format() == frameFormat.format() &&
              (*it)->flags() == frameFlags)
              break;
      }

      // Found texture and remove it from cache. It will be pushed
      // back into the cache when rendering is done, in end_display()
      if (it != _cached_textures.end()) {
          texture = *it;
          _cached_textures.erase(it);
      }

      // Otherwise, create one and empty cache because they may no
      // longer be referenced
      else {
          _cached_textures.clear();

          switch (frame->location()) {
          case image::GNASH_IMAGE_CPU:
              texture.reset(new gnash::GnashTexture(frame->width(),
                                             frame->height(),
                                             frame->type()));
              break;
          case image::GNASH_IMAGE_GPU:
              // This case should never be reached if vaapi is not
              // enabled; but has to be handled to keep the compiler
              // happy.
#ifdef HAVE_VA_VA_GLX_H
              texture.reset(new GnashVaapiTexture(frame->width(),
                                                  frame->height(),
                                                  frame->type()));
#endif
              break;
          }
      }

      assert(texture->width() == frame->width());
      assert(texture->height() == frame->height());
      assert(texture->internal_format() == frameFormat.internal_format());
      assert(texture->format() == frameFormat.format());
      assert(texture->flags() == frameFlags);
      return texture;
  }

  // Since we store drawing operations in display lists, we take special care
  // to store video frame operations in their own display list, lest they be
  // anti-aliased with the rest of the drawing. Since display lists cannot be
  // concatenated this means we'll add up with several display lists for normal
  // drawing operations.
  virtual void drawVideoFrame(image::GnashImage* frame, const Transform& xform,
          const SWFRect* bounds, bool /*smooth*/)
  {
    GLint index;

    glGetIntegerv(GL_LIST_INDEX, &index);

    if (index >= 255) {
      log_error("An insane number of video frames have been requested to be "
                "drawn. Further video frames will be ignored.");
      return;
    }

    glEndList();

    boost::shared_ptr<gnash::GnashTexture> texture = getCachedTexture(frame);
    if (!texture.get())
        return;

    switch (frame->location()) {
    case image::GNASH_IMAGE_CPU:
        texture->update(frame->begin());
        break;
#ifdef HAVE_VA_VA_GLX_H
    case image::GNASH_IMAGE_GPU:
        dynamic_cast<GnashVaapiTexture *>(texture.get())->update(dynamic_cast<GnashVaapiImage *>(frame)->surface());
        break;
#endif
    default:
        assert(0);
        return;
    }
    _render_textures.push_back(texture);

    glGenLists(2);

    ++index;

    glNewList(index, GL_COMPILE);
    _render_indices.push_back(index);

    reallyDrawVideoFrame(texture, &xform.matrix, bounds);

    glEndList();

    ++index;

    glNewList(index, GL_COMPILE);
    _render_indices.push_back(index);
  }

private:  
  void reallyDrawVideoFrame(boost::shared_ptr<gnash::GnashTexture> texture, const SWFMatrix* m, const SWFRect* bounds)
  {
    glPushAttrib(GL_ENABLE_BIT | GL_COLOR_BUFFER_BIT);
    glPushMatrix();

    gnash::point l, u;
    m->transform(&l, point(bounds->get_x_min(), bounds->get_y_min()));
    m->transform(&u, point(bounds->get_x_max(), bounds->get_y_max()));
    const unsigned int w = u.x - l.x;
    const unsigned int h = u.y - l.y;

    texture->bind();
    glTranslatef(l.x, l.y, 0.0f);
    glColor4f(1.0f, 1.0f, 1.0f, 1.0f);
    glBegin(GL_QUADS);
    {
        glTexCoord2f(0.0f, 0.0f); glVertex2i(0, 0);
        glTexCoord2f(0.0f, 1.0f); glVertex2i(0, h);
        glTexCoord2f(1.0f, 1.0f); glVertex2i(w, h);
        glTexCoord2f(1.0f, 0.0f); glVertex2i(w, 0);
    }
    glEnd();
    texture->release();

    glPopMatrix();
    glPopAttrib();
  }

  // FIXME
  geometry::Range2d<int>
  world_to_pixel(const SWFRect& worldbounds) const
  {
    // TODO: verify this is correct
    geometry::Range2d<int> ret(worldbounds.getRange());
    ret.scale(1.0/20.0); // twips to pixels
    return ret;
  }

  // FIXME
  point 
  pixel_to_world(int x, int y) const
  {
    // TODO: verify this is correct
    return point(pixelsToTwips(x), pixelsToTwips(y));
  }

public:
      
    virtual Renderer* startInternalRender(image::GnashImage& /*im*/) {
        return 0;
    }

    virtual void endInternalRender() {}

  virtual void  begin_display(
    const rgba& bg_color,
    int viewport_width, int viewport_height,
    float x0, float x1, float y0, float y1)
  {
    GNASH_REPORT_FUNCTION;
    
    glViewport(0, 0, viewport_width, viewport_height);
    glLoadIdentity();

    gluOrtho2D(x0, x1, y0, y1);
    
    _width  = std::fabs(x1 - x0);
    _height = std::fabs(y1 - y0);

    glScalef(static_cast<float>(twipsToPixels(_width)) /
    static_cast<float>(viewport_width),
    static_cast<float>(twipsToPixels(_height)) / 
    static_cast<float>(viewport_height), 1.0f);

    // Setup the clear color. The actual clearing will happen in end_display.
    if (bg_color.m_a) {
      glClearColor(bg_color.m_r / 255.0, bg_color.m_g / 255.0, bg_color.m_b / 255.0, 
                   bg_color.m_a / 255.0);
    } else {
      glClearColor(1.0, 1.0, 1.0, 1.0);
    }

    glGenLists(1);
    
    // Start a new display list which will contain almost everything we draw.
    glNewList(1, GL_COMPILE);
    _render_indices.push_back(1);
    
  }
  
  virtual void
  end_display()
  {
    GNASH_REPORT_FUNCTION;
    
    glEndList();    
    
#if NO_ANTIALIASING
    // Don't use accumulation buffer based anti-aliasing
    glClear(GL_COLOR_BUFFER_BIT);
    glCallLists(_render_indices.size(), GL_UNSIGNED_BYTE,
                &_render_indices.front());
#else
    // This is a table of randomly generated numbers between -0.5 and 0.5.
    struct {
      GLfloat x;
      GLfloat y;
    } points [] = {
      {      	-0.448823,  	 0.078771 },
      {     	-0.430852, 	0.240592 },
      {     	-0.208887, 	-0.492535 },
      {     	-0.061232, 	-1.109432 },
      {     	-0.034984, 	-0.247317 },
      {     	-0.367119, 	-0.440909 },
      {     	0.047688, 	0.315757 },
      {     	0.434600, 	-0.204068 }
    };

    int numPoints = 8;    
    
    GLint viewport[4];
    glGetIntegerv (GL_VIEWPORT, viewport);
    const GLint& viewport_width = viewport[2],
                 viewport_height = viewport[3];

    glClearAccum(0.0, 0.0, 0.0, 0.0);

    glClear(GL_ACCUM_BUFFER_BIT);

    for (int i = 0; i < numPoints; ++i) {
    
      glClear(GL_COLOR_BUFFER_BIT);
      glPushMatrix ();

      glTranslatef (points[i].x * _width / viewport_width,
                    points[i].y * _height / viewport_height, 0.0);

      glCallLists(_render_indices.size(), GL_UNSIGNED_BYTE,
                  &_render_indices.front());
      
      glPopMatrix ();
      
      glAccum(GL_ACCUM, 1.0/numPoints);
    }
    
    glAccum (GL_RETURN, 1.0);
#endif
  
  #if 0
    GLint box[4];
    glGetIntegerv(GL_SCISSOR_BOX, box);
    
    int x = pixelsToTwips(box[0]),
        y = pixelsToTwips(box[1]),
        w = pixelsToTwips(box[2]),
        h = pixelsToTwips(box[3]);

    glRectd(x, y - h, x + w, y + h);
  #endif

    glDeleteLists(1, _render_indices.size());
    _render_indices.clear();

    for (size_t i = 0; i < _render_textures.size(); i++)
        _cached_textures.push_front(_render_textures[i]);
    _render_textures.clear();
  
    check_error();

    glFlush(); // Make OpenGL execute all commands in the buffer.
  }
  
  /// Draw a line-strip directly, using a thin, solid line. 
  //
  /// Can be used to draw empty boxes and cursors.
  virtual void drawLine(const std::vector<point>& coords, const rgba& color,
                  const SWFMatrix& mat)
  {
    GNASH_REPORT_FUNCTION;
    
    oglScopeMatrix scope_mat(mat);

    const size_t numPoints = coords.size();

    glColor3ub(color.m_r, color.m_g, color.m_b);

    std::vector<boost::int16_t> pointList;
    pointList.reserve(numPoints * 2);
    std::for_each(coords.begin(), coords.end(), PointSerializer(pointList));

    // Send the line-strip to OpenGL
    glEnableClientState(GL_VERTEX_ARRAY);
    glVertexPointer(2, GL_SHORT, 0 /* tight packing */, &pointList.front());
    glDrawArrays(GL_LINE_STRIP, 0, numPoints);

    // Draw a dot on the beginning and end coordinates to round lines.
    // glVertexPointer: skip all but the first and last coordinates in the line.
    glVertexPointer(2, GL_SHORT, (sizeof(boost::int16_t) * 2) *
            (numPoints - 1), &pointList.front());
    glEnable(GL_POINT_SMOOTH); // Draw a round (antialiased) point.
    glDrawArrays(GL_POINTS, 0, 2);
    glDisable(GL_POINT_SMOOTH);
    glPointSize(1); // return to default

    glDisableClientState(GL_VERTEX_ARRAY);
  }

  // NOTE: this implementation can't handle complex polygons (such as concave
  // polygons.
<<<<<<< HEAD
  virtual void draw_poly(const std::vector<point>& corners, 
    const rgba& fill, const rgba& outline, const SWFMatrix& mat, bool /* masked */)
  {
    if (corners.empty()) return;
=======
  virtual void  drawPoly(const point* corners, size_t corner_count, 
    const rgba& fill, const rgba& outline, const SWFMatrix& mat, bool /* masked */)
  {
    GNASH_REPORT_FUNCTION;
    
    if (corner_count < 1) {
      return;
    }
>>>>>>> a6125cef

    oglScopeMatrix scope_mat(mat);

    glColor4ub(fill.m_r, fill.m_g, fill.m_b, fill.m_a);

    glEnableClientState(GL_VERTEX_ARRAY);

    // Draw simple polygon
    glVertexPointer(2, GL_FLOAT, 0 /* tight packing */, &corners.front());
    glDrawArrays(GL_POLYGON, 0, corners.size());

    // Draw outline
    glLineWidth(1.0);
    glColor4ub(outline.m_r, outline.m_g, outline.m_b, outline.m_a);
    glVertexPointer(2, GL_FLOAT, 0 /* tight packing */, &corners.front());
    glDrawArrays(GL_LINE_LOOP, 0, corners.size());

    glDisableClientState(GL_VERTEX_ARRAY);

    glPopMatrix();
  }

  virtual void  set_antialiased(bool /* enable */ )
  {
    log_unimpl("set_antialiased");
  }
    
  virtual void begin_submit_mask()
  {
    GNASH_REPORT_FUNCTION;
    
    PathVec mask;
    _masks.push_back(mask);
    
    _drawing_mask = true;
  }
  
  virtual void end_submit_mask()
  {
    GNASH_REPORT_FUNCTION;
    
    _drawing_mask = false;
    
    apply_mask();
  }

  /// Apply the current mask; nesting is supported.
  ///
  /// This method marks the stencil buffer by incrementing every stencil pixel
  /// by one every time a solid from one of the current masks is drawn. When
  /// all the mask solids are drawn, we change the stencil operation to permit
  /// only drawing where all masks have drawn, in other words, where all masks
  /// intersect, or in even other words, where the stencil pixel buffer equals
  /// the number of masks.
  void apply_mask()
  {
<<<<<<< HEAD
    if (_masks.empty()) return;
=======
    GNASH_REPORT_FUNCTION;
    
    if (_masks.empty()) {
      return;
    }
>>>>>>> a6125cef
    
    glEnable(GL_STENCIL_TEST);

    glClearStencil(0x0); // FIXME: default is zero, methinks
    glClear(GL_STENCIL_BUFFER_BIT);

    // GL_NEVER means the stencil test will never succeed, so OpenGL wil never
    // continue to the drawing stage.
    glStencilFunc (GL_NEVER, 0x1, 0x1);

    glStencilOp (GL_INCR /* Stencil test fails */,
                 GL_KEEP /* ignored */,
                 GL_KEEP /* Stencil test passes; never happens */);

    // Call add_paths for each mask.
    std::for_each(_masks.begin(), _masks.end(),
      boost::bind(&Renderer_ogl::add_paths, this, _1));    
          
    glStencilOp (GL_KEEP, GL_KEEP, GL_KEEP);
    glStencilFunc(GL_EQUAL, _masks.size(), _masks.size());
  }
  
  void
  add_paths(const PathVec& path_vec)
  {
    SWFCxForm dummy_cx;
    std::vector<FillStyle> dummy_fs;
    
    FillStyle coloring = FillStyle(SolidFill(rgba(0, 0, 0, 0)));
    
    dummy_fs.push_back(coloring);
    
    std::vector<LineStyle> dummy_ls;
    
    draw_subshape(path_vec, SWFMatrix(), dummy_cx, dummy_fs, dummy_ls);
  }
  
  virtual void disable_mask()
  {
    _masks.pop_back();
    
    if (_masks.empty()) {
      glDisable(GL_STENCIL_TEST);
    } else {
      apply_mask();
    }
  }

#if 0
  void print_path(const Path& path)
  {
    std::cout << "Origin: ("
              << path.ap.x
              << ", "
              << path.ap.y
              << ") fill0: "
              << path.m_fill0
              << " fill1: "
              << path.m_fill1
              << " line: "
              << path.m_line
              << " new shape: "
              << path.m_new_shape              
              << " number of edges: "
              << path.m_edges.size()
              << " edge endpoint: ("
              << path.m_edges.back().ap.x
              << ", "
              << path.m_edges.back().ap.y
              << " ) points:";

    for (std::vector<edge>::const_iterator it = path.m_edges.begin(), end = path.m_edges.end();
         it != end; ++it) {
      const edge& cur_edge = *it;
      std::cout << "( " << cur_edge.ap.x << ", " << cur_edge.ap.y << ") ";
    }
    std::cout << std::endl;             
  }
#endif
  
  
  Path reverse_path(const Path& cur_path)
  {
    const Edge& cur_end = cur_path.m_edges.back();    
        
    float prev_cx = cur_end.cp.x;
    float prev_cy = cur_end.cp.y;        
                
    Path newpath(cur_end.ap.x, cur_end.ap.y, cur_path.m_fill1, cur_path.m_fill0, cur_path.m_line, cur_path.m_new_shape);
    
    float prev_ax = cur_end.ap.x;
    float prev_ay = cur_end.ap.y; 

    for (std::vector<Edge>::const_reverse_iterator it = cur_path.m_edges.rbegin()+1, end = cur_path.m_edges.rend();
         it != end; ++it) {
      const Edge& cur_edge = *it;

      if (prev_ax == prev_cx && prev_ay == prev_cy) {
        prev_cx = cur_edge.ap.x;
        prev_cy = cur_edge.ap.y;      
      }

      Edge newedge(prev_cx, prev_cy, cur_edge.ap.x, cur_edge.ap.y); 
          
      newpath.m_edges.push_back(newedge);
          
      prev_cx = cur_edge.cp.x;
      prev_cy = cur_edge.cp.y;
      prev_ax = cur_edge.ap.x;
      prev_ay = cur_edge.ap.y;
           
    }
        
    Edge newlastedge(prev_cx, prev_cy, cur_path.ap.x, cur_path.ap.y);    
    newpath.m_edges.push_back(newlastedge);
        
    return newpath;
  }
  
  const Path* find_connecting_path(const Path& to_connect,
                                   std::list<const Path*> path_refs)
  {
        
    float target_x = to_connect.m_edges.back().ap.x;
    float target_y = to_connect.m_edges.back().ap.y;

    if (target_x == to_connect.ap.x &&
        target_y == to_connect.ap.y) {
      return NULL;
    }
  
    for (std::list<const Path*>::const_iterator it = path_refs.begin(), end = path_refs.end();
         it != end; ++it) {
      const Path* cur_path = *it;
      
      if (cur_path == &to_connect) {
      
        continue;
      
      }
      
            
      if (cur_path->ap.x == target_x && cur_path->ap.y == target_y) {
 
        if (cur_path->m_fill1 != to_connect.m_fill1) {
          continue;
        }
        return cur_path;
      }
    }
  
  
    return NULL;  
  }
  
  PathVec normalize_paths(const PathVec &paths)
  {
    PathVec normalized;
  
    for (PathVec::const_iterator it = paths.begin(), end = paths.end();
         it != end; ++it) {
      const Path& cur_path = *it;
      
      if (cur_path.m_edges.empty()) {
        continue;
      
      } else if (cur_path.m_fill0 && cur_path.m_fill1) {     
        
        // Two fill styles; duplicate and then reverse the left-filled one.
        normalized.push_back(cur_path);
        normalized.back().m_fill0 = 0; 
     
        Path newpath = reverse_path(cur_path);
        newpath.m_fill0 = 0;        
           
        normalized.push_back(newpath);       

      } else if (cur_path.m_fill0) {
        // Left fill style.
        Path newpath = reverse_path(cur_path);
        newpath.m_fill0 = 0;
           
        normalized.push_back(newpath);
      } else if (cur_path.m_fill1) {
        // Right fill style.

        normalized.push_back(cur_path);
      } else {
        // No fill styles; copy without modifying.
        normalized.push_back(cur_path);
      }

    }
    
    return normalized;
  }
  
  
  
  
  
  
  /// Analyzes a set of paths to detect real presence of fills and/or outlines
  /// TODO: This should be something the character tells us and should be 
  /// cached. 
  void analyze_paths(const PathVec &paths, bool& have_shape,
    bool& have_outline) {
    //normalize_paths(paths);
    have_shape=false;
    have_outline=false;
    
    int pcount = paths.size();
    
    for (int pno=0; pno<pcount; pno++) {
    
      const Path &the_path = paths[pno];
    
      if ((the_path.m_fill0>0) || (the_path.m_fill1>0)) {
        have_shape=true;
        if (have_outline) return; // have both
      }
    
      if (the_path.m_line>0) {
        have_outline=true;
        if (have_shape) return; // have both
      }
    
    }    
  }

  void apply_FillStyle(const FillStyle& style, const SWFMatrix& /* mat */, const SWFCxForm& cx)
  {
      const StyleHandler st(cx, *this);
      boost::apply_visitor(st, style.fill);
  }
  
  
  
  bool apply_line_style(const LineStyle& style, const SWFCxForm& cx, const SWFMatrix& mat)
  {
  //  GNASH_REPORT_FUNCTION;
     
    // In case GL_TEXTURE_2D was enabled by apply_FillStyle(), disable it now.
    // FIXME: this sucks
    glDisable(GL_TEXTURE_2D);
    
    
    bool rv = true;
    
    float width = style.getThickness();
    //    float pointSize;
    
    if (!width)
    {
      glLineWidth(1.0f);
      rv = false; // Don't draw rounded lines.
    }
    else if ( (!style.scaleThicknessVertically()) && (!style.scaleThicknessHorizontally()) )
    {
      float pxThickness = twipsToPixels(width);
      glLineWidth(pxThickness);
      glPointSize(pxThickness);
    }
    else
    {
      if ( (!style.scaleThicknessVertically()) || (!style.scaleThicknessHorizontally()) )
      {
         LOG_ONCE( log_unimpl(_("Unidirectionally scaled strokes in OGL renderer")) );
      }
      
      float stroke_scale = std::fabs(mat.get_x_scale()) + std::fabs(mat.get_y_scale());
      stroke_scale /= 2.0f;
      stroke_scale *= (std::fabs(_xscale) + std::fabs(_yscale)) / 2.0f;
      width *= stroke_scale;
      width = twipsToPixels(width);

      GLfloat width_info[2];
      
      glGetFloatv(GL_LINE_WIDTH_RANGE, width_info);          
      
      if (width > width_info[1]) {
        LOG_ONCE( log_unimpl("Your OpenGL implementation does not support the line width" \
                  " requested. Lines will be drawn with reduced width.") );
        width = width_info[1];
      }
      
      
      glLineWidth(width);
      glPointSize(width);
#if 0
      if (width >= 1.5) {
        glPointSize(width-1);
      } else {
        // Don't draw rounded lines.
        rv = false;
      }
#endif
      
      
    }

    rgba c = cx.transform(style.get_color());

    glColor4ub(c.m_r, c.m_g, c.m_b, c.m_a);
    
    return rv;
  }
 
  PathPointMap getPathPoints(const PathVec& path_vec)
  {
  
    PathPointMap pathpoints;
    
    for (PathVec::const_iterator it = path_vec.begin(), end = path_vec.end();
         it != end; ++it) {
      const Path& cur_path = *it;

      if (!cur_path.m_edges.size()) {
        continue;
      }
        
      pathpoints[&cur_path] = interpolate(cur_path.m_edges, cur_path.ap.x,
                                                            cur_path.ap.y);

    }
    
    return pathpoints;
  } 
  
  typedef std::vector<const Path*> PathPtrVec;
  
  static void
  draw_point(const Edge& point_edge)
  {  
    glVertex2d(point_edge.ap.x, point_edge.ap.y);  
  }
    
  void
  draw_outlines(const PathVec& path_vec, const PathPointMap& pathpoints,
		const SWFMatrix& mat, const SWFCxForm& cx,
		const std::vector<FillStyle>& /* FillStyles */,
                const std::vector<LineStyle>& line_styles)
  {
  
    for (PathVec::const_iterator it = path_vec.begin(), end = path_vec.end();
         it != end; ++it) {
      const Path& cur_path = *it;
      
      if (!cur_path.m_line) {
        continue;
      }
      
      bool draw_points = apply_line_style(line_styles[cur_path.m_line-1], cx, mat);
      
      assert(pathpoints.find(&cur_path) != pathpoints.end());
      
      const std::vector<oglVertex>& shape_points = (*pathpoints.find(&cur_path)).second;

      // Draw outlines.
      glEnableClientState(GL_VERTEX_ARRAY);
      glVertexPointer(3, GL_DOUBLE, 0 /* tight packing */, &shape_points.front());
      glDrawArrays(GL_LINE_STRIP, 0, shape_points.size());
      glDisableClientState(GL_VERTEX_ARRAY);

      if (!draw_points) {
        continue;
      }
      
      // Drawing points on the edges will allow us to simulate rounded lines.

      glEnable(GL_POINT_SMOOTH); // Draw round points.      

      glBegin(GL_POINTS);
      {
        glVertex2d(cur_path.ap.x, cur_path.ap.y);
        std::for_each(cur_path.m_edges.begin(), cur_path.m_edges.end(),
                      draw_point);
      }
      glEnd();
    }
  }

  std::list<PathPtrVec> get_contours(const PathPtrVec &paths)
  {
    std::list<const Path*> path_refs;
    std::list<PathPtrVec> contours;
    
    
    for (PathPtrVec::const_iterator it = paths.begin(), end = paths.end();
         it != end; ++it) {
      const Path* cur_path = *it;
      path_refs.push_back(cur_path);
    }
        
    for (std::list<const Path*>::const_iterator it = path_refs.begin(), end = path_refs.end();
         it != end; ++it) {
      const Path* cur_path = *it;
      
      if (cur_path->m_edges.empty()) {
        continue;
      }
      
      if (!cur_path->m_fill0 && !cur_path->m_fill1) {
        continue;
      }
      
      PathPtrVec contour;
            
      contour.push_back(cur_path);
        
      const Path* connector = find_connecting_path(*cur_path, path_refs);

      while (connector) {       
        contour.push_back(connector);

        const Path* tmp = connector;
        connector = find_connecting_path(*connector, std::list<const Path*>(boost::next(it), end));
  
        // make sure we don't iterate over the connecting path in the for loop.
        path_refs.remove(tmp);
        
      } 
      
      contours.push_back(contour);   
    }
    
    return contours;
  }

  
  void draw_mask(const PathVec& path_vec)
  {    
    GNASH_REPORT_FUNCTION;
    
    for (PathVec::const_iterator it = path_vec.begin(), end = path_vec.end();
         it != end; ++it) {
      const Path& cur_path = *it;
      
      if (cur_path.m_fill0 || cur_path.m_fill1) {
        _masks.back().push_back(cur_path);
        _masks.back().back().m_line = 0;    
      }
    }  
  }
  
  PathPtrVec
  paths_by_style(const PathVec& path_vec, unsigned int style)
  {
    PathPtrVec paths;
    for (PathVec::const_iterator it = path_vec.begin(), end = path_vec.end();
         it != end; ++it) {
      const Path& cur_path = *it;
      
      if (cur_path.m_fill0 == style) {
        paths.push_back(&cur_path);
      }
      
      if (cur_path.m_fill1 == style) {
        paths.push_back(&cur_path);
      }
      
    }
    return paths;
  }
  
  
  std::vector<PathVec::const_iterator>
  find_subshapes(const PathVec& path_vec)
  {
    std::vector<PathVec::const_iterator> subshapes;
    
    PathVec::const_iterator it = path_vec.begin(),
                            end = path_vec.end();
    
    subshapes.push_back(it);
    ++it;

    for (;it != end; ++it) {
      const Path& cur_path = *it;
    
      if (cur_path.m_new_shape) {
        subshapes.push_back(it); 
      } 
    }

    if (subshapes.back() != end) {
      subshapes.push_back(end);
    }
    
    return subshapes;
  }
  
  /// Takes a path and translates it using the given SWFMatrix.
  void
  apply_matrix_to_paths(std::vector<Path>& paths, const SWFMatrix& mat)
  {  
    std::for_each(paths.begin(), paths.end(),
                  boost::bind(&Path::transform, _1, boost::ref(mat)));
                  
    //for_each(paths, &path::transform, mat);
  }  

  void
  draw_subshape(const PathVec& path_vec,
    const SWFMatrix& mat,
    const SWFCxForm& cx,
    const std::vector<FillStyle>& FillStyles,
    const std::vector<LineStyle>& line_styles)
  {
    PathVec normalized = normalize_paths(path_vec);
    PathPointMap pathpoints = getPathPoints(normalized);
    
    for (size_t i = 0; i < FillStyles.size(); ++i) {
      PathPtrVec paths = paths_by_style(normalized, i+1);
      
      if (!paths.size()) {
        continue;
      }
      
      std::list<PathPtrVec> contours = get_contours(paths);

      _tesselator.beginPolygon();
      
      for (std::list<PathPtrVec>::const_iterator iter = contours.begin(),
           final = contours.end(); iter != final; ++iter) {      
        const PathPtrVec& refs = *iter;
        
        _tesselator.beginContour();
                   
        for (PathPtrVec::const_iterator it = refs.begin(), end = refs.end();
             it != end; ++it) {
          const Path& cur_path = *(*it);          
          
          assert(pathpoints.find(&cur_path) != pathpoints.end());

          _tesselator.feed(pathpoints[&cur_path]);
          
        }
        
        _tesselator.endContour();
      }
      
      apply_FillStyle(FillStyles[i], mat, cx);

      // This is terrible, but since the renderer is half dead I don't care.
      try {
          boost::get<SolidFill>(FillStyles[i].fill);
      }
      catch (const boost::bad_get&) {
          // For non solid fills...
          glBlendFunc(GL_ONE, GL_ONE_MINUS_SRC_ALPHA);
      }
      
      _tesselator.tesselate();
      
      try {
          boost::get<SolidFill>(FillStyles[i].fill);
      }
      catch (const boost::bad_get&) {
          // Restore to original.
          glBlendFunc(GL_SRC_ALPHA, GL_ONE_MINUS_SRC_ALPHA);
      }
      
      glDisable(GL_TEXTURE_GEN_S);
      glDisable(GL_TEXTURE_GEN_T);    
      glDisable(GL_TEXTURE_1D);
      glDisable(GL_TEXTURE_2D);      
    }
    
    draw_outlines(normalized, pathpoints, mat, cx, FillStyles, line_styles);
  }
  
// Drawing procedure:
// 1. Separate paths by subshape.
// 2. Separate subshapes by fill style.
// 3. For every subshape/fill style combo:
//  a. Separate contours: find closed shapes by connecting ends.
//  b. Apply fill style.
//  c. Feed the contours in the tesselator. (Render.)
//  d. Draw outlines for every path in the subshape with a line style.
//
// 4. ...
// 5. Profit!

  virtual void drawShape(const SWF::ShapeRecord& shape, const Transform& xform)
  {
    GNASH_REPORT_FUNCTION;    
  
    const PathVec& path_vec = shape.paths();

    if (!path_vec.size()) {
      // No paths. Nothing to draw...
      return;
    }
    
    if (_drawing_mask) {
      PathVec scaled_path_vec = path_vec;
      
      apply_matrix_to_paths(scaled_path_vec, xform.matrix);
      draw_mask(scaled_path_vec); 
      return;
    }    
    
    bool have_shape, have_outline;
    
    analyze_paths(path_vec, have_shape, have_outline);
    
    if (!have_shape && !have_outline) {
      return; // invisible character
    }    
    
    oglScopeMatrix scope_mat(xform.matrix);

    std::vector<PathVec::const_iterator> subshapes = find_subshapes(path_vec);
    
    const std::vector<FillStyle>& FillStyles = shape.fillStyles();
    const std::vector<LineStyle>& line_styles = shape.lineStyles();
    
    for (size_t i = 0; i < subshapes.size()-1; ++i) {
      PathVec subshape_paths;
      
      if (subshapes[i] != subshapes[i+1]) {
        subshape_paths = PathVec(subshapes[i], subshapes[i+1]);
      } else {
        subshape_paths.push_back(*subshapes[i]);
      }
      
      draw_subshape(subshape_paths, xform.matrix, xform.colorTransform,
              FillStyles, line_styles);
    }
  }

  virtual void drawGlyph(const SWF::ShapeRecord& rec, const rgba& c,
         const SWFMatrix& mat)
  {
    if (_drawing_mask) abort();
    SWFCxForm dummy_cx;
    std::vector<FillStyle> glyph_fs;
    
    FillStyle coloring = FillStyle(SolidFill(c));
    
    glyph_fs.push_back(coloring);
    
    std::vector<LineStyle> dummy_ls;
    
    oglScopeMatrix scope_mat(mat);
    
    draw_subshape(rec.paths(), mat, dummy_cx, glyph_fs, dummy_ls);
  }

  virtual void set_scale(float xscale, float yscale) {
    _xscale = xscale;
    _yscale = yscale;
  }

  virtual void set_invalidated_regions(const InvalidatedRanges& /* ranges */)
  {
#if 0
    if (ranges.isWorld() || ranges.isNull()) {
      glDisable(GL_SCISSOR_TEST);
      return;
    }    
    
    glEnable(GL_SCISSOR_TEST);
    
    geometry::Range2d<float> area = ranges.getFullArea;
    
    glScissor( (int)twipsToPixels(area.getMinX()), window_height-(int)twipsToPixels(area.getMaxY()),
               (int)twipsToPixels(area.width()), (int)twipsToPixels(area.height()));
#endif
  }

#ifdef OSMESA_TESTING
  bool getPixel(rgba& color_out, int x, int y) const
  {  
    return _offscreen->getPixel(color_out, x, y);
  }
  
  bool initTestBuffer(unsigned width, unsigned height)
  {
    GNASH_REPORT_FUNCTION;

    _offscreen.reset(new OSRenderMesa(width, height));

    init();
    
    return true;
  }

  unsigned int getBitsPerPixel() const
  {
    return _offscreen->getBitsPerPixel();
  }
#endif // OSMESA_TESTING
    

private:
  
  Tesselator _tesselator;
  float _xscale;
  float _yscale;
  float _width; // Width of the movie, in world coordinates.
  float _height;
  
  std::vector<PathVec> _masks;
  bool _drawing_mask;
  
  std::vector<boost::uint8_t> _render_indices;
  std::vector< boost::shared_ptr<gnash::GnashTexture> > _render_textures;
  std::list< boost::shared_ptr<gnash::GnashTexture> > _cached_textures;
  
#ifdef OSMESA_TESTING
  std::auto_ptr<OSRenderMesa> _offscreen;
#endif
}; // class Renderer_ogl
  
Renderer* create_handler(bool init)
// Factory.
{
  Renderer_ogl* renderer = new Renderer_ogl;
  if (init) {
    renderer->init();
  }
  return renderer;
}
 
namespace {

// TODO: this function is rubbish and shouldn't survive a rewritten OGL
// renderer.
rgba
sampleGradient(const GradientFill& fill, boost::uint8_t ratio)
{

    // By specs, first gradient should *always* be 0, 
    // anyway a malformed SWF could break this,
    // so we cannot rely on that information...
    if (ratio < fill.record(0).ratio) {
        return fill.record(0).color;
    }

    if (ratio >= fill.record(fill.recordCount() - 1).ratio) {
        return fill.record(fill.recordCount() - 1).color;
    }
        
    for (size_t i = 1, n = fill.recordCount(); i < n; ++i) {

        const GradientRecord& gr1 = fill.record(i);
        if (gr1.ratio < ratio) continue;

        const GradientRecord& gr0 = fill.record(i - 1);
        if (gr0.ratio > ratio) continue;

        float f = 0.0f;

        if (gr0.ratio != gr1.ratio) {
            f = (ratio - gr0.ratio) / float(gr1.ratio - gr0.ratio);
        }
        else {
            // Ratios are equal IFF first and second GradientRecord
            // have the same ratio. This would be a malformed SWF.
            IF_VERBOSE_MALFORMED_SWF(
                log_swferror(_("two gradients in a FillStyle "
                    "have the same position/ratio: %d"),
                    gr0.ratio);
            );
        }

        rgba result;
        result.set_lerp(gr0.color, gr1.color, f);
        return result;
    }

    // Assuming gradients are ordered by ratio? see start comment
    return fill.record(fill.recordCount() - 1).color;
}

const CachedBitmap*
createGradientBitmap(const GradientFill& gf, Renderer& renderer)
{
    GNASH_REPORT_FUNCTION;
    
    std::auto_ptr<image::ImageRGBA> im;

    switch (gf.type())
    {
        case GradientFill::LINEAR:
            // Linear gradient.
            im.reset(new image::ImageRGBA(256, 1));

            for (size_t i = 0; i < im->width(); i++) {

                rgba sample = sampleGradient(gf, i);
                im->setPixel(i, 0, sample.m_r, sample.m_g,
                        sample.m_b, sample.m_a);
            }
            break;

        case GradientFill::RADIAL:
            // Focal gradient.
            im.reset(new image::ImageRGBA(64, 64));

            for (size_t j = 0; j < im->height(); j++)
            {
                for (size_t i = 0; i < im->width(); i++)
                {
                    float radiusy = (im->height() - 1) / 2.0f;
                    float radiusx = radiusy + std::abs(radiusy * gf.focalPoint());
                    float y = (j - radiusy) / radiusy;
                    float x = (i - radiusx) / radiusx;
                    int ratio = std::floor(255.5f * std::sqrt(x*x + y*y));
                    
                    if (ratio > 255) ratio = 255;

                    rgba sample = sampleGradient(gf, ratio);
                    im->setPixel(i, j, sample.m_r, sample.m_g,
                            sample.m_b, sample.m_a);
                }
            }
            break;
        default:
            break;
    }

    const CachedBitmap* bi = renderer.createCachedBitmap(
                    static_cast<std::auto_ptr<image::GnashImage> >(im));

    return bi;
}

} 
  
} // namespace gnash::renderer::opengl
} // namespace gnash::renderer
} // namespace gnash

// local Variables:
// mode: C++
// indent-tabs-mode: nil
// End:<|MERGE_RESOLUTION|>--- conflicted
+++ resolved
@@ -93,7 +93,6 @@
 ///    us. The GLU tesselator will take care of shapes having inner boundaries
 ///    (for example a donut shape). This makes life a LOT easier!
 
-
 // TODO:
 // - Profiling!
 // - Optimize code:
@@ -108,17 +107,16 @@
 // that would give "exact two-dimensional rasterization". AGG uses a similar
 // system; consider the benefits and drawbacks of switching.
 
-
 namespace gnash {
-
-namespace renderer {
-
-namespace opengl {
 
 namespace {
     const CachedBitmap* createGradientBitmap(const GradientFill& gf,
             Renderer& renderer);
 }
+
+namespace renderer {
+
+namespace opengl {
 
 namespace {
 
@@ -220,6 +218,7 @@
 
 }
 
+
 #ifdef OSMESA_TESTING
 
 class OSRenderMesa : public boost::noncopyable
@@ -308,7 +307,6 @@
 private:
   GLenum _cap;
 };
-
 
 class oglScopeMatrix : public boost::noncopyable
 {
@@ -410,8 +408,6 @@
   }
 }
 
-
-
 std::vector<oglVertex> interpolate(const std::vector<Edge>& edges,
         const float& anchor_x, const float& anchor_y)
 {
@@ -438,7 +434,6 @@
   
   return shape_points;  
 }
-
 
 // FIXME: OSX doesn't like void (*)().
 Tesselator::Tesselator()
@@ -518,8 +513,6 @@
   _vertices.push_back(v);
 }
 
-
-
 // static
 void
 Tesselator::error(GLenum error)
@@ -545,12 +538,10 @@
   tess->rememberVertex(v);
 }
 
-
 bool isEven(const size_t& n)
 {
   return n % 2 == 0;
 }
-
 
 bitmap_info_ogl::bitmap_info_ogl(std::auto_ptr<image::GnashImage> image,
         GLenum pixelformat, bool ogl_accessible)
@@ -580,8 +571,6 @@
 void
 bitmap_info_ogl::setup() const
 {      
-    GNASH_REPORT_FUNCTION;
-    
     oglScopeEnable enabler(_ogl_img_type);
   
     glGenTextures(1, &_texture_id);
@@ -725,8 +714,6 @@
   
   void init()
   {
-    GNASH_REPORT_FUNCTION;
-    
     // Turn on alpha blending.
     // FIXME: do this when it's actually used?
     glEnable(GL_BLEND);
@@ -800,10 +787,8 @@
 
   boost::shared_ptr<GnashTexture> getCachedTexture(image::GnashImage *frame)
   {
-    GNASH_REPORT_FUNCTION;
-    
       boost::shared_ptr<GnashTexture> texture;
-      gnash::GnashTextureFormat frameFormat(frame->type());
+      GnashTextureFormat frameFormat(frame->type());
       unsigned int frameFlags;
 
       switch (frame->location()) {
@@ -845,7 +830,7 @@
 
           switch (frame->location()) {
           case image::GNASH_IMAGE_CPU:
-              texture.reset(new gnash::GnashTexture(frame->width(),
+              texture.reset(new GnashTexture(frame->width(),
                                              frame->height(),
                                              frame->type()));
               break;
@@ -890,7 +875,7 @@
 
     glEndList();
 
-    boost::shared_ptr<gnash::GnashTexture> texture = getCachedTexture(frame);
+    boost::shared_ptr<GnashTexture> texture = getCachedTexture(frame);
     if (!texture.get())
         return;
 
@@ -927,7 +912,7 @@
   }
 
 private:  
-  void reallyDrawVideoFrame(boost::shared_ptr<gnash::GnashTexture> texture, const SWFMatrix* m, const SWFRect* bounds)
+  void reallyDrawVideoFrame(boost::shared_ptr<GnashTexture> texture, const SWFMatrix* m, const SWFRect* bounds)
   {
     glPushAttrib(GL_ENABLE_BIT | GL_COLOR_BUFFER_BIT);
     glPushMatrix();
@@ -986,8 +971,6 @@
     int viewport_width, int viewport_height,
     float x0, float x1, float y0, float y1)
   {
-    GNASH_REPORT_FUNCTION;
-    
     glViewport(0, 0, viewport_width, viewport_height);
     glLoadIdentity();
 
@@ -1020,8 +1003,6 @@
   virtual void
   end_display()
   {
-    GNASH_REPORT_FUNCTION;
-    
     glEndList();    
     
 #if NO_ANTIALIASING
@@ -1105,8 +1086,6 @@
   virtual void drawLine(const std::vector<point>& coords, const rgba& color,
                   const SWFMatrix& mat)
   {
-    GNASH_REPORT_FUNCTION;
-    
     oglScopeMatrix scope_mat(mat);
 
     const size_t numPoints = coords.size();
@@ -1136,21 +1115,10 @@
 
   // NOTE: this implementation can't handle complex polygons (such as concave
   // polygons.
-<<<<<<< HEAD
   virtual void draw_poly(const std::vector<point>& corners, 
     const rgba& fill, const rgba& outline, const SWFMatrix& mat, bool /* masked */)
   {
     if (corners.empty()) return;
-=======
-  virtual void  drawPoly(const point* corners, size_t corner_count, 
-    const rgba& fill, const rgba& outline, const SWFMatrix& mat, bool /* masked */)
-  {
-    GNASH_REPORT_FUNCTION;
-    
-    if (corner_count < 1) {
-      return;
-    }
->>>>>>> a6125cef
 
     oglScopeMatrix scope_mat(mat);
 
@@ -1180,8 +1148,6 @@
     
   virtual void begin_submit_mask()
   {
-    GNASH_REPORT_FUNCTION;
-    
     PathVec mask;
     _masks.push_back(mask);
     
@@ -1190,8 +1156,6 @@
   
   virtual void end_submit_mask()
   {
-    GNASH_REPORT_FUNCTION;
-    
     _drawing_mask = false;
     
     apply_mask();
@@ -1207,15 +1171,7 @@
   /// the number of masks.
   void apply_mask()
   {
-<<<<<<< HEAD
     if (_masks.empty()) return;
-=======
-    GNASH_REPORT_FUNCTION;
-    
-    if (_masks.empty()) {
-      return;
-    }
->>>>>>> a6125cef
     
     glEnable(GL_STENCIL_TEST);
 
@@ -1648,8 +1604,6 @@
   
   void draw_mask(const PathVec& path_vec)
   {    
-    GNASH_REPORT_FUNCTION;
-    
     for (PathVec::const_iterator it = path_vec.begin(), end = path_vec.end();
          it != end; ++it) {
       const Path& cur_path = *it;
@@ -1802,7 +1756,6 @@
 
   virtual void drawShape(const SWF::ShapeRecord& shape, const Transform& xform)
   {
-    GNASH_REPORT_FUNCTION;    
   
     const PathVec& path_vec = shape.paths();
 
@@ -1924,15 +1877,15 @@
   bool _drawing_mask;
   
   std::vector<boost::uint8_t> _render_indices;
-  std::vector< boost::shared_ptr<gnash::GnashTexture> > _render_textures;
-  std::list< boost::shared_ptr<gnash::GnashTexture> > _cached_textures;
+  std::vector< boost::shared_ptr<GnashTexture> > _render_textures;
+  std::list< boost::shared_ptr<GnashTexture> > _cached_textures;
   
 #ifdef OSMESA_TESTING
   std::auto_ptr<OSRenderMesa> _offscreen;
 #endif
 }; // class Renderer_ogl
   
-Renderer* create_handler(bool init)
+Renderer* create_Renderer_ogl(bool init)
 // Factory.
 {
   Renderer_ogl* renderer = new Renderer_ogl;
@@ -1996,8 +1949,6 @@
 const CachedBitmap*
 createGradientBitmap(const GradientFill& gf, Renderer& renderer)
 {
-    GNASH_REPORT_FUNCTION;
-    
     std::auto_ptr<image::ImageRGBA> im;
 
     switch (gf.type())
