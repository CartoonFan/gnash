--- conflicted
+++ resolved
@@ -40,142 +40,6 @@
 
 namespace openvg {
 
-<<<<<<< HEAD
-/// Get the color of a style from the variant
-class GetColor : public boost::static_visitor<rgba>
-{
-public:
-    rgba operator()(const SolidFill& f) const {
-        return f.color();
-    }
-    rgba operator()(const GradientFill&) const {
-        return rgba();
-    }
-    rgba operator()(const BitmapFill&) const {
-        return rgba();
-    }
-};
-
-/// Get the fill type. Each fill type has it's own sub types,
-/// so we map the sub type name to the fill type name.
-class GetType : public boost::static_visitor<SWF::FillType>
-{
-public:
-    SWF::FillType operator()(const SolidFill&) const {
-        return SWF::FILL_SOLID;
-    }
-    SWF::FillType operator()(const GradientFill& g) const {
-        switch (g.type()) {
-          case GradientFill::LINEAR:
-              return SWF::FILL_LINEAR_GRADIENT;
-              break;
-          case GradientFill::RADIAL:
-              return SWF::FILL_RADIAL_GRADIENT;
-              break;
-          default:
-              break;              
-        }
-    }
-    SWF::FillType operator()(const BitmapFill& b) const {
-        switch (b.type()) {
-          case BitmapFill::TILED:
-              if (b.smoothingPolicy() == BitmapFill::SMOOTHING_OFF) {
-                  return SWF::FILL_TILED_BITMAP_HARD;
-              } else {
-                  return SWF::FILL_TILED_BITMAP;
-              }
-              break;
-          case BitmapFill::CLIPPED:
-              if (b.smoothingPolicy() == BitmapFill::SMOOTHING_OFF) {
-                  return SWF::FILL_CLIPPED_BITMAP_HARD;
-              } else {
-                  return SWF::FILL_CLIPPED_BITMAP;
-              }
-              break;
-          default:
-              break;
-        }
-    }
-};
-
-/// Get the bitmap data of a style from the variant
-class GetBitmap : public boost::static_visitor<CachedBitmap *>
-{
-public:
-    CachedBitmap *operator()(const SolidFill&) const {
-        return 0;
-    }
-    CachedBitmap *operator()(const GradientFill&) const {
-        return 0;
-    }
-    CachedBitmap *operator()(const BitmapFill& b) const {
-        return const_cast<CachedBitmap *>(b.bitmap());
-    }
-};
-
-/// Get the image from style variant
-class GetImage : public boost::static_visitor<image::GnashImage *>
-{
-public:
-    image::GnashImage *operator()(const SolidFill&) const {
-        return 0;
-    }
-    image::GnashImage *operator()(const GradientFill&) const {
-        return 0;
-    }
-    image::GnashImage *operator()(const BitmapFill& b) const {
-        CachedBitmap *cb = const_cast<CachedBitmap *>(b.bitmap());
-        image::GnashImage &im = cb->image();
-//      image::GnashImage::const_iterator it = const_cast<CachedBitmap *>(cb)->image().begin();
-        return &im;
-    }
-};
-
-/// Get the matrix of a style from the variant
-class GetMatrix : public boost::static_visitor<SWFMatrix>
-{
-public:
-    SWFMatrix operator()(const SolidFill&) const {
-    }
-    SWFMatrix operator()(const GradientFill& g) const {
-        return g.matrix();
-    }
-    SWFMatrix operator()(const BitmapFill& b) const {
-        return b.matrix();
-    }
-};
-
-/// GradientFills have more data we need to construct the gradient.
-
-/// Return the focal point of a radial gradient
-class GetFocalPoint : public boost::static_visitor<double>
-{
-public:
-    double operator()(const SolidFill&) const {
-        return 0.0f;
-    }
-    double operator()(const GradientFill& g) const {
-        return g.focalPoint();
-    }
-    double operator()(const BitmapFill&) const {
-        return 0.0f;
-    }
-};
-
-/// Return the records in the gradient
-class GetGradientRecords : public boost::static_visitor<const GradientFill::GradientRecords &>
-{
-public:
-    const GradientFill::GradientRecords &operator()(const SolidFill&) const {
-    }
-    const GradientFill::GradientRecords &operator()(const GradientFill& fs) const {
-        return fs.getRecords();
-    }
-    const GradientFill::GradientRecords &operator()(const BitmapFill&) const {
-    }
-};
-
-=======
 /// @note These helper functions are used by the boost::variant used
 /// for fill styles. A variant is a C++ style version of the C union.
 /// Before accessing any of the data of the variant, we have to use
@@ -272,7 +136,6 @@
     float            _x;
     float            _y;
 };
->>>>>>> d11bbdc6
 
 } // namespace gnash::renderer::openvg
 } // namespace gnash::renderer
