# 
#   Copyright (C) 2007, 2008, 2009, 2010, 2011 Free Software Foundation, Inc.
# 
# This program is free software; you can redistribute it and/or modify
# it under the terms of the GNU General Public License as published by
# the Free Software Foundation; either version 3 of the License, or
# (at your option) any later version.
# 
# This program is distributed in the hope that it will be useful,
# but WITHOUT ANY WARRANTY; without even the implied warranty of
# MERCHANTABILITY or FITNESS FOR A PARTICULAR PURPOSE.  See the
# GNU General Public License for more details.
# You should have received a copy of the GNU General Public License
# along with this program; if not, write to the Free Software
# Foundation, Inc., 51 Franklin St, Fifth Floor, Boston, MA  02110-1301  USA
# 

#
# Build the GTK gui
#

GTK_CANVAS = gtk/gtk_canvas.cpp gtk/gtk_canvas.h 

if BUILD_GTK_GUI
bin_PROGRAMS += gtk-gnash

gtk_gnash_SOURCES = $(GUI_SRCS) $(GTK_CANVAS) \
	gtk/gtk.cpp gtk/gtksup.h gtk/gtk_glue.h gtk/gui_gtk.cpp
gtk_gnash_CPPFLAGS = -DGUI_GTK -DGUI_CONFIG=\"GTK\" \
	$(AM_CPPFLAGS) $(GTK_CFLAGS) $(X11_CFLAGS)
<<<<<<< HEAD
gtk_gnash_LDFLAGS = -export-dynamic $(AM_LDFLAGS)
=======
gtk_gnash_LDFLAGS = $(LIBLTDL) -export-dynamic $(AM_LDFLAGS)
gtk_gnash_LDADD = \
	$(GTK_LIBS) \
	$(GNASH_LIBS) \
	$(BOOST_LIBS) \
	$(TS_LIBS)
>>>>>>> a6125cef
#gtk_gnash_DEPENDENCIES = .configline

if BUILD_OGL_RENDERER
gtk_gnash_CPPFLAGS += $(OPENGL_CFLAGS)
gtk_gnash_SOURCES += gtk/gtk_glue_gtkglext.cpp gtk/gtk_glue_gtkglext.h 
gtk_gnash_LDADD += $(OPENGL_LIBS)
endif	# BUILD_OGL_RENDERER

if BUILD_AGG_RENDERER
gtk_gnash_CPPFLAGS += $(AGG_CFLAGS)
gtk_gnash_SOURCES += gtk/gtk_glue_agg.cpp gtk/gtk_glue_agg.h 
gtk_gnash_LDADD += $(AGG_LIBS)

if HAVE_VAAPI
noinst_HEADERS		+= gtk/gtk_glue_agg_vaapi.h
gtk_gnash_SOURCES	+= gtk/gtk_glue_agg_vaapi.cpp
gtk_gnash_CPPFLAGS	+= \
	$(X11_CFLAGS) \
	$(LIBVA_X11_CFLAGS) \
	-I$(top_srcdir)/libdevice/vaapi \
	$(NULL)
gtk_gnash_LDADD += \
	$(X11_LIBS) \
	$(LIBVA_X11_LIBS) \
	$(top_builddir)/libdevice/libgnashvaapi.la \
	$(NULL)
endif   # USE_VAAPI
endif	# BUILD_AGG_RENDERER

if BUILD_OVG_RENDERER
gtk_gnash_CPPFLAGS += $(OPENVG_CFLAGS) $(EGL_CFLAGS)
gtk_gnash_SOURCES += gtk/gtk_glue_ovg.cpp gtk/gtk_glue_ovg.h 
gtk_gnash_LDADD += \
	$(OPENVG_LIBS) \
	$(EGL_LIBS)
endif	# BUILD_OVG_RENDERER

if BUILD_CAIRO_RENDERER
gtk_gnash_CPPFLAGS += $(CAIRO_CFLAGS)
gtk_gnash_SOURCES += gtk/gtk_glue_cairo.cpp gtk/gtk_glue_cairo.h 
gtk_gnash_LDADD += $(top_builddir)/librender/libgnashrender.la \
		$(CAIRO_LIBS)
endif	# BUILD_CAIRO_RENDERER

endif	# BUILD_GTK_GUI
<|MERGE_RESOLUTION|>--- conflicted
+++ resolved
@@ -28,16 +28,12 @@
 	gtk/gtk.cpp gtk/gtksup.h gtk/gtk_glue.h gtk/gui_gtk.cpp
 gtk_gnash_CPPFLAGS = -DGUI_GTK -DGUI_CONFIG=\"GTK\" \
 	$(AM_CPPFLAGS) $(GTK_CFLAGS) $(X11_CFLAGS)
-<<<<<<< HEAD
-gtk_gnash_LDFLAGS = -export-dynamic $(AM_LDFLAGS)
-=======
 gtk_gnash_LDFLAGS = $(LIBLTDL) -export-dynamic $(AM_LDFLAGS)
 gtk_gnash_LDADD = \
 	$(GTK_LIBS) \
 	$(GNASH_LIBS) \
 	$(BOOST_LIBS) \
 	$(TS_LIBS)
->>>>>>> a6125cef
 #gtk_gnash_DEPENDENCIES = .configline
 
 if BUILD_OGL_RENDERER
