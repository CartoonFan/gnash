## Process this file with automake to generate Makefile.in
# 
#   Copyright (C) 2005, 2006, 2007, 2008, 2009, 2010,
#   2011 Free Software Foundation, Inc.
# 
# This program is free software; you can redistribute it and/or modify
# it under the terms of the GNU General Public License as published by
# the Free Software Foundation; either version 3 of the License, or
# (at your option) any later version.
# 
# This program is distributed in the hope that it will be useful,
# but WITHOUT ANY WARRANTY; without even the implied warranty of
# MERCHANTABILITY or FITNESS FOR A PARTICULAR PURPOSE.  See the
# GNU General Public License for more details.
# You should have received a copy of the GNU General Public License
# along with this program; if not, write to the Free Software
# Foundation, Inc., 51 Franklin St, Fifth Floor, Boston, MA  02110-1301  USA

# 
# build gtk-gnash, qt4-gnash, sdl-gnash, fltk-gnash, aqua-gnash, fb-gnash,
# haiku-gnash and dump-gnash
#

AUTOMAKE_OPTIONS = -Wno-portability

<<<<<<< HEAD
DIST_SUBDIRS = pythonmod fb dump

# Build the current directory first. It's hard to see, but there is a '.' dot here.
SUBDIRS = . fb

if BUILD_FB_GUI
SUBDIRS += fb
endif
=======
DIST_SUBDIRS = pythonmod
>>>>>>> a6125cef

if BUILD_DUMP_GUI
SUBDIRS += dump
endif

# If python support is enabled, built that too
if HAS_PYTHON
SUBDIRS = pythonmod
endif

localedir = $(datadir)/locale

# this is where Gnash plugins get installed
pluginsdir = $(libdir)/gnash/plugins

# noinst_LTLIBRARIES = libgnashgui.la
BUILT_SOURCES =

EXTRA_DIST = gnash.in \
	qt/klash3.moc.in \
	qt/Qt4Gui.moc.in \
	qt/Qt4Glue.moc.in

noinst_HEADERS =
noinst_LTLIBRARIES = 

# top_builddir and top_srcdir are for revno.h; its location depends on
# whether we're building from a snapshot or a checkout.
AM_CPPFLAGS = \
	-I$(top_builddir) \
	-I$(top_srcdir) \
	-I$(top_srcdir)/libnet \
	-I$(top_srcdir)/libcore \
	-I$(top_srcdir)/libcore/swf \
	-I$(top_srcdir)/libcore/parser \
	-I$(top_srcdir)/libcore/vm \
	-I$(top_srcdir)/libcore/asobj \
	-I$(top_srcdir)/libltdl \
	-I$(top_srcdir)/libbase \
	-I$(top_srcdir)/libdevice \
	-I$(top_srcdir)/librender \
	-I$(top_srcdir)/librender/agg \
	-I$(top_srcdir)/librender/cairo \
	-I$(top_srcdir)/librender/opengl \
	-I$(top_srcdir)/libmedia \
	-I$(top_srcdir)/libsound \
	-DLOCALEDIR=\"$(localedir)\" \
	-DPLUGINSDIR=\"$(pluginsdir)\" \
	-DLIBAVCODEC_IDENT=\"$(LIBAVCODEC_IDENT)\" \
	$(GLIB_CFLAGS) \
	$(LIRC_CFLAGS) \
	$(BOOST_CFLAGS) \
	$(PYTHON_LIBS) \
	$(PTHREAD_CFLAGS) \
	$(NULL)

if BUILD_EGL_DEVICE
AM_CPPFLAGS += $(EGL_CFLAGS)
endif
if BUILD_DIRECTFB_DEVICE
AM_CPPFLAGS += $(DIRECTFB_CFLAGS)
endif

GTK_CFLAGS = \
	$(GTK2_CFLAGS) \
	$(GLEXT_CFLAGS) \
	$(GLIB_CFLAGS) \
	$(PANGO_CFLAGS) \
	$(ATK_CFLAGS) \
	$(CAIRO_CFLAGS)

GTK_LIBS =  \
	$(GTK2_LIBS) \
	$(GLEXT_LIBS) \
	$(CAIRO_LIBS) \
	$(PANGO_LIBS) \
	$(ATK_LIBS) \
	$(GLIB_LIBS) \
	$(EXPAT_LIBS) \
	$(X11_LIBS) \
	$(Z_LIBS)

# The following will be filled up later
GUI_CPPFLAGS = 

## WARNING: make sure GLIB_LIBS appears first
## See: http://lists.gnu.org/archive/html/gnash-dev/2006-07/msg00076.html
AM_LDFLAGS =  \
	$(GLIB_LIBS) \
	$(CURL_LIBS) \
	$(JPEG_LIBS) \
	$(PNG_LIBS) \
	$(INTLLIBS) \
	$(TS_LIBS) \
	$(BOOST_LIBS) \
	$(PTHREAD_LIBS) \
	$(NULL)


GNASH_LIBS = \
	$(top_builddir)/libcore/libgnashcore.la \
	$(top_builddir)/libdevice/libgnashdevice.la \
	$(top_builddir)/librender/libgnashrender.la \
	$(top_builddir)/libsound/libgnashsound.la \
	$(top_builddir)/libmedia/libgnashmedia.la \
	$(top_builddir)/libbase/libgnashbase.la

LIB_FLAGS = -release $(VERSION)
if WIN32
LIB_FLAGS += --enable-auto-import
endif

# endif # DYNAMIC_GUI


if USE_FFMPEG_ENGINE
AM_LDFLAGS += $(FFMPEG_LIBS) $(LIBVA_LIBS) $(LIBVA_X11_LIBS) 
AM_CPPFLAGS += $(FFMPEG_CFLAGS) 
endif

if USE_GST_ENGINE
GST_STUFF = $(GSTREAMER_PBUTILS_LIBS) $(GSTREAMER_PLUGINS_BASE_LIBS) $(GSTREAMER_LIBS)
AM_CPPFLAGS += $(GSTREAMER_CFLAGS)
AM_LDFLAGS += $(GST_STUFF)
endif

# if USE_GUI_FLTK
#  FLTK_SRCS = fltk.cpp fltksup.h $(FLTK_AGG_SRCS) $(FLTK_CAIRO_SRCS)
#  AM_CPPFLAGS += $(FLTK2_CFLAGS) $(X11_CFLAGS)
#  AM_LDFLAGS += $(FLTK2_LIBS) $(XFT_LIBS) $(X11_LIBS)
# else
#  FLTK_SRCS = 
# endif

AM_CPPFLAGS += -DPKGDATADIR="\"$(pkgdatadir)\""
AM_CPPFLAGS += -DRENDERER_CONFIG="\"$(RENDERER_CONFIG)\""
AM_CPPFLAGS += -DHWACCEL_CONFIG="\"$(HWACCEL_CONFIG)\""
AM_CPPFLAGS += -DMEDIA_CONFIG="\"$(MEDIA_CONFIG)\""
AM_CPPFLAGS += -DCONFIG_CONFIG="\"$(shell cat ../.configline)\""
AM_CPPFLAGS += -DCXXFLAGS="\"$(CXXFLAGS)\"" 

dist_images_DATA = images/gnash_128_96.ico images/GnashG.png
imagesdir = $(pkgdatadir)

bin_SCRIPTS = gnash
bin_PROGRAMS = 

gnash: gnash.in
	cp $(srcdir)/gnash.in $@
	chmod +x $@

GUI_SRCS = gnash.cpp \
	gui.cpp gui.h \
	Player.cpp Player.h \
	NullGui.cpp NullGui.h \
	ScreenShotter.cpp ScreenShotter.h \
	$(NULL)

if BUILD_AQUA_GUI
BUILT_SOURCES += bundle
EXTRA_DIST += Gnash.app
endif

# Build the FB gui
if BUILD_FB_GUI
include $(srcdir)/fb/fb.am
endif

# Build the QTOPIA gui
if BUILD_QTOPIA3_GUI
include $(srcdir)/qt/qtopia3.am
endif

# Build the KDE3 gui
if BUILD_KDE3_GUI
BUILT_SOURCES += klash3.moc 
include $(srcdir)/qt/kde3.am
endif

# Build the QT4 gui
if BUILD_QT4_GUI
BUILT_SOURCES += Qt4Gui.moc
BUILT_SOURCES += Qt4Glue.moc
include $(srcdir)/qt/qt4.am
endif

# Build the SDL gui
if BUILD_SDL_GUI
include $(srcdir)/sdl/sdl.am
endif

# Build the AmigaOS4 gui
if BUILD_AMIGAOS4_GUI
include $(srcdir)/aos4/aos4.am
endif

# Build the Haiku gui
if BUILD_HAIKU_GUI
include $(srcdir)/haiku/haiku.am
endif

# Build the FLTK gui
if BUILD_FLTK_GUI
include $(srcdir)/fltk/fltk.am
endif

# Build the AQUA gui
if BUILD_AQUA_GUI
include $(srcdir)/aqua/aqua.am
endif

# Build the GTK gui
if BUILD_GTK_GUI
include $(srcdir)/gtk/gtk.am
endif

CLEANFILES = klash3.moc Qt4Gui.moc Qt4Glue.moc gnash

bundle: Info.plist aqua-gnash
	@echo " Building: $(bundle_name)" 
	rm -rf $(bundle_name)/Contents
	mkdir -p $(bundle_name)/Contents/MacOS
	mkdir -p $(bundle_name)/Contents/Resources
	echo "APPL????" > $(bundle_name)/Contents/PkgInfo
	cp Info.plist $(bundle_name)/Contents/Info.plist
	cp -f aqua-gnash $(bundle_name)/Contents/MacOS/Gnash
	cp -f images/GnashG.icns $(bundle_name)/Contents/Resources/

# Rebuild with GCC 4.x Mudflap support
mudflap:
	@echo "Rebuilding with GCC Mudflap support"
	$(MAKE) CXXFLAGS="$(CXXFLAGS) -fmudflap" LDFLAGS="$(LDFLAGS) -lmudflap"

clean-hook:
	-rm -f core.* $(CLEANFILES)
<<<<<<< HEAD
=======

# if DYNAMIC_GUI
# install-pluginsLTLIBRARIES: $(plugins_LTLIBRARIES)
# 	test -d "$(DESTDIR)$(plugindir)" || $(mkinstalldirs) "$(DESTDIR)$(plugindir)"
# 	for i in $(plugins_LTLIBRARIES); do \
# 	  $(LIBTOOL) --mode=install $(INSTALL) $(INSTALL_STRIP_FLAG) $$i "$(DESTDIR)$(plugindir)/$$i" ; \
# 	done
# endif

if ENABLE_DEVELOPER_TESTS
check_PROGRAMS = test_glue

test_glue_SOURCES = \
	test_glue.cpp \
	fb/fb_glue_agg.cpp \
	fb/fb_glue_ovg.cpp
test_glue_CPPFLAGS = \
	-DFAKEFB=\"$(FAKEFB)\" \
	$(AM_CPPFLAGS) \
	$(DIRECTFB_CFLAGS)
#       -DUSE_TESTSUITE
test_glue_LDADD = $(GNASH_LIBS)
endif
>>>>>>> a6125cef
<|MERGE_RESOLUTION|>--- conflicted
+++ resolved
@@ -23,28 +23,17 @@
 
 AUTOMAKE_OPTIONS = -Wno-portability
 
-<<<<<<< HEAD
-DIST_SUBDIRS = pythonmod fb dump
-
-# Build the current directory first. It's hard to see, but there is a '.' dot here.
-SUBDIRS = . fb
-
-if BUILD_FB_GUI
-SUBDIRS += fb
-endif
-=======
-DIST_SUBDIRS = pythonmod
->>>>>>> a6125cef
+SUBDIRS = .
+
+# If python support is enabled, built that too
+if HAS_PYTHON
+SUBDIRS += pythonmod
+endif
 
 if BUILD_DUMP_GUI
 SUBDIRS += dump
 endif
 
-# If python support is enabled, built that too
-if HAS_PYTHON
-SUBDIRS = pythonmod
-endif
-
 localedir = $(datadir)/locale
 
 # this is where Gnash plugins get installed
@@ -53,6 +42,7 @@
 # noinst_LTLIBRARIES = libgnashgui.la
 BUILT_SOURCES =
 
+DIST_SUBDIRS = pythonmod
 EXTRA_DIST = gnash.in \
 	qt/klash3.moc.in \
 	qt/Qt4Gui.moc.in \
@@ -270,16 +260,6 @@
 
 clean-hook:
 	-rm -f core.* $(CLEANFILES)
-<<<<<<< HEAD
-=======
-
-# if DYNAMIC_GUI
-# install-pluginsLTLIBRARIES: $(plugins_LTLIBRARIES)
-# 	test -d "$(DESTDIR)$(plugindir)" || $(mkinstalldirs) "$(DESTDIR)$(plugindir)"
-# 	for i in $(plugins_LTLIBRARIES); do \
-# 	  $(LIBTOOL) --mode=install $(INSTALL) $(INSTALL_STRIP_FLAG) $$i "$(DESTDIR)$(plugindir)/$$i" ; \
-# 	done
-# endif
 
 if ENABLE_DEVELOPER_TESTS
 check_PROGRAMS = test_glue
@@ -294,5 +274,4 @@
 	$(DIRECTFB_CFLAGS)
 #       -DUSE_TESTSUITE
 test_glue_LDADD = $(GNASH_LIBS)
-endif
->>>>>>> a6125cef
+endif