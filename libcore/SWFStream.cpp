--- conflicted
+++ resolved
@@ -309,25 +309,14 @@
 #else
     using boost::uint32_t;
 
-//    const unsigned short dataLength = 8;
-//    unsigned char buf[dataLength];
+    const unsigned short dataLength = 8;
+    unsigned char buf[dataLength];
     
     // Should align:
-//    if (read(reinterpret_cast<boost::uint8_t*>(buf), dataLength) < dataLength)
-//    {
-//        throw ParserException(_("Unexpected end of stream while reading"));
-//    }
-
-    //Swap words so we can pass m_buffer to convert_double_wacky.
-    boost::uint8_t m_buffer[8];
-    for(int i=0;i<4;i++){
-        m_buffer[i+4] = read_u8();
-    }
-    for(int j=0;j<4;j++){
-        m_buffer[j] = read_u8();
-    }
-<<<<<<< HEAD
-=======
+    if (read(reinterpret_cast<char*>(buf), dataLength) < dataLength)
+    {
+        throw ParserException(_("Unexpected end of stream while reading"));
+    }
     
     boost::uint64_t low = buf[0];
     low |= buf[1] << 8;
@@ -338,9 +327,8 @@
     hi |= buf[5] << 8;
     hi |= buf[6] << 16;
     hi |= buf[7] << 24;
->>>>>>> c490e5b1
-
-    return convert_double_wacky(&m_buffer);
+
+    return static_cast<long double> ( low | (hi<<32) );
 #endif
 }
 
