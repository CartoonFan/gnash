## Process this file with automake to generate Makefile.in
# 
#   Copyright (C) 2005, 2006, 2007, 2008, 2009 Free Software Foundation, Inc.
# 
# This program is free software; you can redistribute it and/or modify
# it under the terms of the GNU General Public License as published by
# the Free Software Foundation; either version 3 of the License, or
# (at your option) any later version.
# 
# This program is distributed in the hope that it will be useful,
# but WITHOUT ANY WARRANTY; without even the implied warranty of
# MERCHANTABILITY or FITNESS FOR A PARTICULAR PURPOSE.  See the
# GNU General Public License for more details.
# You should have received a copy of the GNU General Public License
# along with this program; if not, write to the Free Software
# Foundation, Inc., 51 Franklin St, Fifth Floor, Boston, MA  02110-1301  USA


AUTOMAKE_OPTIONS = 

VPATH += $(srcdir)/flash

# if the compiler has broken float support when optimized
if BROKEN_FLOAT
AM_CXXFLAGS = -ffloat-store
endif

# The built sources get filled in by each subdirectory's .am
# Makefile fragment. These are the geerated headers that contain
# the array of function pointers to each _init() function in each
# class. The header file is generated at build time.
BUILT_SOURCES =

pkglib_LTLIBRARIES = libgnashasobjs.la 

AM_CPPFLAGS = \
	-I$(top_srcdir)/libnet \
	-I$(top_srcdir)/backend \
	-I$(top_srcdir)/libcore \
	-I$(top_srcdir)/libcore/swf \
	-I$(top_srcdir)/libcore/parser \
	-I$(top_srcdir)/libcore/vm \
	-I$(top_srcdir)/libcore/asobj/flash \
	-I$(top_srcdir)/libbase \
	-I$(top_srcdir)/libamf \
	-I$(top_srcdir)/libltdl \
	-I$(top_srcdir)/libmedia \
	-I$(top_srcdir)/libsound \
	$(PTHREAD_CFLAGS) \
	$(GLIB_CFLAGS) \
	$(BOOST_CFLAGS) \
	$(FREETYPE2_CFLAGS)

libgnashasobjs_la_SOURCES = \
	AsBroadcaster.cpp \
	Array_as.cpp \
	Boolean_as.cpp \
	Camera.cpp \
	Color_as.cpp \
	ContextMenu.cpp	\
	CustomActions.cpp\
	Date_as.cpp \
	Error_as.cpp \
	Global.cpp \
	int_as.cpp \
	LoadVars_as.cpp \
	Math_as.cpp \
	Microphone.cpp	\
	NetConnection_as.cpp \
	NetStream_as.cpp \
	Number_as.cpp \
	PlayHead.cpp \
	Selection_as.cpp \
	Namespace_as.cpp \
	Stage_as.cpp \
	TextFormat_as.cpp \
	TextSnapshot_as.cpp \
	MovieClipLoader.cpp\
	String_as.cpp \
	XMLSocket_as.cpp \
	LoadableObject.cpp \
	Object.cpp

noinst_HEADERS = \
	AsBroadcaster.h \
	Boolean_as.h \
	Camera.h \
	Color_as.h	\
	ContextMenu.h \
	CustomActions.h	\
	Date_as.h \
	Error_as.h	\
	Math_as.h	\
	Global.h\
	int_as.h \
	LoadVars_as.h \
	Microphone.h \
	MovieClipLoader.h \
	NetConnection_as.h	\
	NetStream_as.h \
	Number_as.h \
	PlayHead.h \
	Selection_as.h \
<<<<<<< HEAD
	Sound_as.h \
=======
	SharedObject_as.h \
>>>>>>> ed2289a2
	Stage_as.h	\
	TextFormat_as.h \
	TextSnapshot_as.h \
	String_as.h \
	XMLSocket_as.h \
	LoadableObject.h \
	Namespace_as.h \
	Object.h

EXTENSIONS_API = \
	Array_as.h \
	Key_as.h \
	$(NULL)

CLEANFILES = *classes.h

if SDKINSTALL
noinst_HEADERS += $(EXTENSIONS_API)
else
instdir = $(includedir)/gnash
inst_HEADERS = $(EXTENSIONS_API)
endif

libgnashasobjs_la_LIBADD = \
	$(top_builddir)/libamf/libgnashamf.la \
	$(top_builddir)/libnet/libgnashnet.la \
	$(top_builddir)/libbase/libgnashbase.la

if USE_FFMPEG_ENGINE
AM_CPPFLAGS += $(FFMPEG_CFLAGS) \
		$(SDL_CFLAGS) \
		-I$(top_srcdir)/libmedia/ffmpeg
libgnashasobjs_la_LIBADD += $(FFMPEG_LIBS) \
				$(SDL_LIBS)
endif

if USE_GST_ENGINE
AM_CPPFLAGS += $(GSTREAMER_CFLAGS) \
		-I$(top_srcdir)/libmedia/gst
libgnashasobjs_la_LIBADD += $(GSTREAMER_LIBS) \
				$(SDL_LIBS)
endif

# These makefile fragments build the ActionScript library for
# Gnash, and supports both AS2 as well as AS3, so we always
# want to build.
include $(srcdir)/flash/accessibility/accessibility.am
include $(srcdir)/flash/desktop/desktop.am
include $(srcdir)/flash/display/display.am
include $(srcdir)/flash/errors/errors.am
include $(srcdir)/flash/events/events.am
include $(srcdir)/flash/external/external.am
include $(srcdir)/flash/filters/filters.am
include $(srcdir)/flash/geom/geom.am
include $(srcdir)/flash/media/media.am
include $(srcdir)/flash/net/net.am
include $(srcdir)/flash/printing/printing.am
include $(srcdir)/flash/sampler/sampler.am
include $(srcdir)/flash/system/system.am
include $(srcdir)/flash/text/text.am
include $(srcdir)/flash/utils/utils.am
include $(srcdir)/flash/ui/ui.am
include $(srcdir)/flash/xml/xml.am

libgnashasobjs_la_SOURCES += \
	flash/flash_pkg.cpp \
	$(NULL)

noinst_HEADERS += \
	flash/flash_pkg.h \
	flash/flashclasses.h \
	$(NULL)

#libgnashasobjs_la_LDFLAGS = -release $(VERSION) -no-undefined -export-dynamic

if WIN32
  libgnashasobjs_la_LDFLAGS = -no-undefined
endif

# Rebuild with GCC 4.x Mudflap support
mudflap:
	@echo "Rebuilding with GCC Mudflap support"
	$(MAKE) CXXFLAGS="$(CXXFLAGS) -fmudflap" LDFLAGS="$(LDFLAGS) -lmudflap"

clean-hook:
	-rm -f core.*
<|MERGE_RESOLUTION|>--- conflicted
+++ resolved
@@ -101,11 +101,6 @@
 	Number_as.h \
 	PlayHead.h \
 	Selection_as.h \
-<<<<<<< HEAD
-	Sound_as.h \
-=======
-	SharedObject_as.h \
->>>>>>> ed2289a2
 	Stage_as.h	\
 	TextFormat_as.h \
 	TextSnapshot_as.h \
