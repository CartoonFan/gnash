// System.cpp:  ActionScript "System" class, for Gnash.
// 
//   Copyright (C) 2005, 2006, 2007, 2008, 2009 Free Software Foundation, Inc.
// 
// This program is free software; you can redistribute it and/or modify
// it under the terms of the GNU General Public License as published by
// the Free Software Foundation; either version 3 of the License, or
// (at your option) any later version.
// 
// This program is distributed in the hope that it will be useful,
// but WITHOUT ANY WARRANTY; without even the implied warranty of
// MERCHANTABILITY or FITNESS FOR A PARTICULAR PURPOSE.  See the
// GNU General Public License for more details.
//
// You should have received a copy of the GNU General Public License
// along with this program; if not, write to the Free Software
// Foundation, Inc., 51 Franklin St, Fifth Floor, Boston, MA  02110-1301  USA
//

#include "movie_root.h" // interface callback
#include "log.h"
#include "System_as.h"
#include "fn_call.h"
<<<<<<< HEAD
#include "smart_ptr.h" // for boost intrusive_ptr
#include "builtin_function.h" // need builtin_function
#include "GnashException.h" // for ActionException

#include <vector>

////Si added
#include <sstream>
#include "movie_root.h" // interface callback
=======
>>>>>>> 7bbe389f
#include "builtin_function.h"
#include "VM.h" // for getPlayerVersion() 
#include "Object.h" // for getObjectInterface

#include <sstream>

<<<<<<< HEAD
	const std::vector<std::string> *getAllowDataAccess();
	void addAllowDataAccess( const std::string& url );
	
// Forward declarations
namespace {
    as_value system_gc(const fn_call& fn);
    as_value system_pause(const fn_call& fn);
    as_value system_resume(const fn_call& fn);
    as_value system_setClipboard(const fn_call& fn);
    as_value system_ctor(const fn_call& fn);
    void attachSystemInterface(as_object& o);
    void attachSystemStaticInterface(as_object& o);
    as_object* getSystemInterface();
=======
namespace gnash {
>>>>>>> 7bbe389f

// Forward declarations.
namespace {

    inline std::string trueFalse(bool x) { return x ? "t" : "f"; }

    template<typename T> inline void convertValue(const std::string& in,
            T& val);

    const std::string& systemLanguage(as_object& proto);

    as_value system_security_allowdomain(const fn_call& fn);
    as_value system_security_allowinsecuredomain(const fn_call& fn);
    as_value system_security_loadpolicyfile(const fn_call& fn);
    as_value system_setClipboard(const fn_call& fn);
    as_value system_showsettings(const fn_call& fn);
    as_value system_exactsettings(const fn_call& fn);
    as_value system_usecodepage(const fn_call& fn);
    as_object* getSystemSecurityInterface(as_object& o);
    as_object* getSystemCapabilitiesInterface(as_object& o);
    void attachSystemInterface(as_object& proto);
    
    // AS3 functions.
    as_value system_gc(const fn_call& fn);
    as_value system_pause(const fn_call& fn);
    as_value system_resume(const fn_call& fn);
}

<<<<<<< HEAD

	// List of domains that can access/modify local data
	static std::vector<std::string> _allowDataAccess;


//extern   void registerSystemNative(as_object& global);
}
/// End of Si added
=======
>>>>>>> 7bbe389f

void
system_class_init(as_object& global)
{
	// _global.System is NOT a class, but a simple object, see System.as

	boost::intrusive_ptr<as_object> obj = new as_object(getObjectInterface());
	attachSystemInterface(*obj);
	global.init_member("System", obj.get());
}


void
registerSystemNative(as_object& global)
{
    VM& vm = global.getVM();
    
    vm.registerNative(system_security_allowdomain, 12, 0);
    vm.registerNative(system_showsettings, 2107, 0);
    
    // From http://osflash.org/flashcoders/undocumented/asnative
    
    // Run once in startup script then deleted...
    // System.Capabilities.Query 11, 0    
    
    // System.Product.isRunning 2201, 0
    // System.Product.isInstalled 2201, 1
    // System.Product.launch 2201, 2
    // System.Product.download 2201, 3    
}

<<<<<<< HEAD

class System_as : public as_object
{

public:

    System_as()
        :
        as_object(getSystemInterface())
    {}
};


/// Get the current System.security allowDataAccess list of domains allowed to
/// access/modify local data
//
/// @return a std::vector of strings containing urls that can access local data
const std::vector<std::string>
*getAllowDataAccess() {
	return &_allowDataAccess;
}


/// Adds a url to the allowDataAccess list of domains
//
// @param url a std string containing the domain name 
void 
addAllowDataAccess(const std::string& url) {
	_allowDataAccess.push_back( url );
}

namespace {

void
attachSystemStaticInterface(as_object& )
{

}

as_object*
getSystemInterface()
{
    static boost::intrusive_ptr<as_object> o;
    if ( ! o ) {
        o = new as_object();
        attachSystemInterface(*o);
    }
    return o.get();
}

as_value
system_gc(const fn_call& fn)
{
    boost::intrusive_ptr<System_as> ptr =
        ensureType<System_as>(fn.this_ptr);
    UNUSED(ptr);
    log_unimpl (__FUNCTION__);
    return as_value();
}

as_value
system_pause(const fn_call& fn)
{
    boost::intrusive_ptr<System_as> ptr =
        ensureType<System_as>(fn.this_ptr);
    UNUSED(ptr);
    log_unimpl (__FUNCTION__);
    return as_value();
}

as_value
system_resume(const fn_call& fn)
{
    boost::intrusive_ptr<System_as> ptr =
        ensureType<System_as>(fn.this_ptr);
    UNUSED(ptr);
    log_unimpl (__FUNCTION__);
    return as_value();
}

as_value
system_setClipboard(const fn_call& fn)
{
    boost::intrusive_ptr<System_as> ptr =
        ensureType<System_as>(fn.this_ptr);
    UNUSED(ptr);
    log_unimpl (__FUNCTION__);
    return as_value();
}

as_value
system_ctor(const fn_call& )
{
    boost::intrusive_ptr<as_object> obj = new System_as;

    return as_value(obj.get()); // will keep alive
}
=======
namespace {
>>>>>>> 7bbe389f

as_object*
getSystemSecurityInterface(as_object& o)
{
    VM& vm = o.getVM();

	static boost::intrusive_ptr<as_object> proto;
	if ( proto == NULL )
	{
		proto = new as_object(getObjectInterface());
		proto->init_member("allowDomain", vm.getNative(12, 0));

		// TODO: only available when SWF >= 7 
		proto->init_member("allowInsecureDomain",
                new builtin_function(system_security_allowinsecuredomain));

		proto->init_member("loadPolicyFile",
                new builtin_function(system_security_loadpolicyfile));
	}
	return proto.get();
}

as_object*
getSystemCapabilitiesInterface(as_object& o)
{
	RcInitFile& rcfile = RcInitFile::getDefaultInstance();

    //
    // Filesystem, access, miscellaneous hardware information
    //

    // "Windows XP", "Windows 2000", "Windows NT", "Windows 98/ME",
    // "Windows 95", "Windows CE", "Linux", "MacOS"
    // Override in gnashrc
    VM& vm = o.getVM();
    
    const std::string os = vm.getOSName();

    const std::string language = systemLanguage(o);

    // FIXME: these need to be implemented properly 
    // Does the NetStream object natively support SSL?
	const bool hasTLS = true;

    // Microphone and camera access disabled
	const bool avHardwareDisable = false;
	
	// Not sure: s_value()seems to be whether the movie can 'float' above web pages,
	// and is useful for disabling certain annoying adverts.
	const bool windowlessDisable = false;

	const bool hasPrinting = true;
	const bool hasAccessibility = true;
	const bool isDebugger = false;
	const bool localFileReadDisable = false;

    //
    // Display information (needs active GUI)
    //

    const movie_root& m = vm.getRoot();

    int screenResolutionX;
    convertValue(m.callInterface("System.capabilities.screenResolutionX"),
            screenResolutionX);
    int screenResolutionY;
    convertValue(m.callInterface("System.capabilities.screenResolutionY"),
            screenResolutionY);
    int screenDPI;
    convertValue(m.callInterface("System.capabilities.screenDPI"), screenDPI);
        
    // Documented to be a number, but is in fact a string.
    const std::string pixelAspectRatio = 
        m.callInterface("System.capabilities.pixelAspectRatio");

    // "StandAlone", "External", "PlugIn", "ActiveX" (get from GUI)
    const std::string playerType =
        m.callInterface("System.capabilities.playerType");

    const std::string screenColor =
        m.callInterface("System.capabilities.screenColor");

    //
    // Media
    //
        
    // Is audio available?
    const bool hasAudio = (vm.getRoot().runInfo().soundHandler());

    // FIXME: these need to be implemented properly. They are mostly
    // self-explanatory.
    const bool hasAudioEncoder = true;
    const bool hasEmbeddedVideo = true;
    const bool hasIME = true;
    const bool hasMP3 = true;
    const bool hasScreenBroadcast = true;
    const bool hasScreenPlayback = true;
    const bool hasStreamingAudio = true;
    const bool hasStreamingVideo = true;
    const bool hasVideoEncoder = true;

    //
    // Player version
    //

    // "LNX 9,0,22,0", "MAC 8,0,99,0"
    // Override in gnashrc
    const std::string version = vm.getPlayerVersion();

    // "Macromedia Windows", "Macromedia Linux", "Macromedia MacOS"
    // Override in gnashrc
    const std::string manufacturer = rcfile.getFlashSystemManufacturer();
    
    // serverString
	// A URL-encoded string to send system info to a server.
	// Boolean values are represented as t or f.		
	// Privacy concerns should probably be addressed by 	
	// allowing this string to be sent or not; individual	
	// values that might affect privacy can be overridden	
	// in gnashrc.
	
	// hasIME seems not to be included in the server string, though
	// it is documented to have a server string of IME.
	// Linux player version 9 has no hasIME property (but no need
	// to emulate that.)
	
	// TLS and hasTLS are documented for AS3, player version 9.
	//
	// WD is included in the server string for player version 9,
	// but not documented. It corresponds to the equally undocumented
	// windowlessDisable.
	
	// This should be the standard order of parameters in the server
	// string.
	std::ostringstream serverString;
	serverString << "A="    << trueFalse(hasAudio)
			<< "&SA="	<< trueFalse(hasStreamingAudio)
			<< "&SV="	<< trueFalse(hasStreamingVideo)
			<< "&EV="	<< trueFalse(hasEmbeddedVideo)
			<< "&MP3="	<< trueFalse(hasMP3)						
			<< "&AE="	<< trueFalse(hasAudioEncoder)
			<< "&VE="	<< trueFalse(hasVideoEncoder)
			<< "&ACC="	<< trueFalse(hasAccessibility)
			<< "&PR="	<< trueFalse(hasPrinting)
			<< "&SP="	<< trueFalse(hasScreenPlayback) 
			<< "&SB="	<< trueFalse(hasScreenBroadcast) 
			<< "&DEB="	<< trueFalse(isDebugger)
			<< "&V="    << URL::encode(version)
			<< "&M="    << URL::encode(manufacturer)
			<< "&R="    << screenResolutionX << "x" << screenResolutionY
			<< "&DP="	<< screenDPI
			<< "&COL="	<< screenColor					
			<< "&AR="   << pixelAspectRatio
			<< "&OS="   << URL::encode(os)
			<< "&L="    << language			
			<< "&PT="   << playerType
			<< "&AVD="	<< trueFalse(avHardwareDisable) 
			<< "&LFD="	<< trueFalse(localFileReadDisable)
			<< "&WD="   << trueFalse(windowlessDisable)
			<< "&TLS="	<< trueFalse(hasTLS);
	
	static boost::intrusive_ptr<as_object> proto;
	if ( proto == NULL )
	{
		const int flags = as_prop_flags::dontDelete
		                | as_prop_flags::dontEnum
		                | as_prop_flags::readOnly;

		proto = new as_object(getObjectInterface());

		proto->init_member("version", version, flags);
		proto->init_member("playerType", playerType, flags);
		proto->init_member("os", os, flags);
		proto->init_member("manufacturer", manufacturer, flags);
		proto->init_member("language", language, flags);
		proto->init_member("hasAudio", hasAudio, flags);
		proto->init_member("screenResolutionX", screenResolutionX, flags);
		proto->init_member("screenResolutionY", screenResolutionY, flags);
		proto->init_member("screenColor", screenColor, flags);
		proto->init_member("screenDPI", screenDPI, flags);
		proto->init_member("pixelAspectRatio", pixelAspectRatio, flags);
		proto->init_member("serverString", serverString.str(), flags);
		proto->init_member("avHardwareDisable", avHardwareDisable, flags);
		proto->init_member("hasAudioEncoder", hasAudioEncoder, flags);
		proto->init_member("hasEmbeddedVideo", hasEmbeddedVideo, flags);
		proto->init_member("hasIME", hasIME, flags);
		proto->init_member("hasMP3", hasMP3, flags);
		proto->init_member("hasPrinting", hasPrinting, flags);
		proto->init_member("hasScreenBroadcast", hasScreenBroadcast, flags);
		proto->init_member("hasScreenPlayback", hasScreenPlayback, flags);
		proto->init_member("hasStreamingAudio", hasStreamingAudio, flags);
		proto->init_member("hasStreamingVideo", hasStreamingVideo, flags);
		proto->init_member("hasVideoEncoder", hasVideoEncoder, flags);
		proto->init_member("hasAccessibility", hasAccessibility, flags);
		proto->init_member("isDebugger", isDebugger, flags);
		proto->init_member("localFileReadDisable", localFileReadDisable, flags);
		proto->init_member("hasTLS", hasTLS, flags);
		proto->init_member("windowlessDisable", windowlessDisable, flags);
	}
	return proto.get();
}

/// Convert a string to the type passed in, making sure the target variable
/// is initialized.
template<typename T>
inline void
convertValue(const std::string& in, T& val)
{
    val = T();
    std::istringstream is(in);
    is >> val;
} 

void
attachSystemInterface(as_object& proto)
{
	VM& vm = proto.getVM();

	proto.init_member("security", getSystemSecurityInterface(proto));
	proto.init_member("capabilities", getSystemCapabilitiesInterface(proto));
	proto.init_member("setClipboard", 
            new builtin_function(system_setClipboard));
	proto.init_member("showSettings", vm.getNative(2107, 0));

	proto.init_property("useCodepage", &system_usecodepage,
            &system_usecodepage);

    const int flags = as_prop_flags::dontDelete
                    | as_prop_flags::dontEnum
                    | as_prop_flags::readOnly
                    | as_prop_flags::onlySWF6Up;

    proto.init_property("exactSettings", &system_exactsettings,
            &system_exactsettings, flags);

}


as_value
system_security_allowdomain(const fn_call& fn)
{
    LOG_ONCE(log_unimpl ("System.security.allowDomain currently stores domains but does nothing else") );
	for(unsigned int i = 0; i < fn.nargs; ++i) {
		addAllowDataAccess( fn.arg(i).to_string());
	}
    return as_value(); 
}

as_value
system_security_allowinsecuredomain(const fn_call& /*fn*/)
{
    LOG_ONCE(log_unimpl ("System.security.allowInsecureDomain") );
    return as_value();
}


as_value
system_security_loadpolicyfile(const fn_call& /*fn*/)
{
    LOG_ONCE(log_unimpl ("System.security.loadPolicyFile") );
    return as_value();
}

as_value
system_setClipboard(const fn_call& /*fn*/)
{
    LOG_ONCE(log_unimpl ("System.setClipboard") );
    return as_value();
}

as_value
system_showsettings(const fn_call& /*fn*/)
{
    LOG_ONCE(log_unimpl ("System.showSettings") );
    return as_value();
}

as_value
system_gc(const fn_call& /*fn*/)
{
    log_unimpl (__FUNCTION__);
    return as_value();
}

as_value
system_pause(const fn_call& /*fn*/)
{
    log_unimpl (__FUNCTION__);
    return as_value();
}

as_value
system_resume(const fn_call& /*fn*/)
{
    log_unimpl (__FUNCTION__);
    return as_value();
}


// FIXME: should return true if shared object files
// are stored under an exact domain name (www.gnashdev.org or
// gnashdev.org); false if both are stored under gnashdev.org.
// Can be set.
as_value
system_exactsettings(const fn_call& fn)
{
	static boost::intrusive_ptr<as_object> obj =
        ensureType<as_object>(fn.this_ptr);

    // Getter
    if (fn.nargs == 0)
    {
        // Is always true until we implement it.
        return as_value(true);   
    }
    
    // Setter
    else 
    {
        LOG_ONCE(log_unimpl ("System.exactSettings") );
        return as_value();
    }
}


// FIXME: if true, SWF6+ should treat DisplayObjects as Latin
// charset variants. If false (default), as UtrueFalse-8.
// Can be set.
as_value
system_usecodepage(const fn_call& fn)
{
	boost::intrusive_ptr<as_object> obj = 
        ensureType<as_object>(fn.this_ptr);

    // Getter
    if (fn.nargs == 0)
    {
        // Is always false until we implement it.
        return as_value(false);   
    }
    
    // Setter
    else 
    {
        LOG_ONCE(log_unimpl ("System.useCodepage") );
        return as_value();
    }
}



const std::string&
systemLanguage(as_object& proto)
{
	// Two-letter language code ('en', 'de') corresponding to ISO 639-1
	// Chinese can be either zh-CN or zh-TW. English used to have a 
	// country (GB, US) qualifier, but that was dropped in version 7 of
    // the player.
 	// This method relies on getting a POSIX-style language code of the form
	// "zh_TW.utf8", "zh_CN" or "it" from the VM.
	// It is obviously very easy to extend support to all language codes, but
	// some scripts rely on there being only 20 possible languages. It could
	// be a run time option if it's important enough to care.

	static std::string lang = proto.getVM().getSystemLanguage();
	
	const char* languages[] = {"en", "fr", "ko", "ja", "sv",
				"de", "es", "it", "zh", "pt",
				"pl", "hu", "cs", "tr", "fi",
				"da", "nl", "no", "ru"};
	
	const unsigned int size = sizeof (languages) / sizeof (*languages);
	
	if (std::find(languages, languages + size, lang.substr(0,2)) != languages + size)
	{
		if (lang.substr(0,2) == "zh")
		{
			// Chinese is the only language since the pp version 7
			// to need an additional qualifier.
			if (lang.substr(2, 3) == "_TW") lang = "zh-TW";
			else if (lang.substr(2, 3) == "_CN") lang = "zh-CN";
			else lang = "xu";
		}
		else
		{
			// All other matching cases: retain just the first
			// two DisplayObjects.
			lang.erase(2);
		}
	}
	else
	{
		// Unknown language. We also return this if
		// getSystemLanguage() returns something unexpected. 
		lang = "xu";
	}

	return lang;

}

<<<<<<< HEAD
} // Anonymous namespace

} // gnash namespace

// local Variables:
// mode: C++
// indent-tabs-mode: t
// End:
=======
} // anonymous namespace
} // gnash namespace
>>>>>>> 7bbe389f
<|MERGE_RESOLUTION|>--- conflicted
+++ resolved
@@ -1,5 +1,5 @@
 // System.cpp:  ActionScript "System" class, for Gnash.
-// 
+//
 //   Copyright (C) 2005, 2006, 2007, 2008, 2009 Free Software Foundation, Inc.
 // 
 // This program is free software; you can redistribute it and/or modify
@@ -21,42 +21,19 @@
 #include "log.h"
 #include "System_as.h"
 #include "fn_call.h"
-<<<<<<< HEAD
 #include "smart_ptr.h" // for boost intrusive_ptr
-#include "builtin_function.h" // need builtin_function
-#include "GnashException.h" // for ActionException
-
-#include <vector>
-
-////Si added
-#include <sstream>
-#include "movie_root.h" // interface callback
-=======
->>>>>>> 7bbe389f
 #include "builtin_function.h"
 #include "VM.h" // for getPlayerVersion() 
 #include "Object.h" // for getObjectInterface
 
 #include <sstream>
-
-<<<<<<< HEAD
+#include <vector>
+
+namespace gnash {
+
 	const std::vector<std::string> *getAllowDataAccess();
 	void addAllowDataAccess( const std::string& url );
 	
-// Forward declarations
-namespace {
-    as_value system_gc(const fn_call& fn);
-    as_value system_pause(const fn_call& fn);
-    as_value system_resume(const fn_call& fn);
-    as_value system_setClipboard(const fn_call& fn);
-    as_value system_ctor(const fn_call& fn);
-    void attachSystemInterface(as_object& o);
-    void attachSystemStaticInterface(as_object& o);
-    as_object* getSystemInterface();
-=======
-namespace gnash {
->>>>>>> 7bbe389f
-
 // Forward declarations.
 namespace {
 
@@ -82,19 +59,11 @@
     as_value system_gc(const fn_call& fn);
     as_value system_pause(const fn_call& fn);
     as_value system_resume(const fn_call& fn);
-}
-
-<<<<<<< HEAD
 
 	// List of domains that can access/modify local data
 	static std::vector<std::string> _allowDataAccess;
-
-
-//extern   void registerSystemNative(as_object& global);
-}
-/// End of Si added
-=======
->>>>>>> 7bbe389f
+}
+
 
 void
 system_class_init(as_object& global)
@@ -126,107 +95,7 @@
     // System.Product.download 2201, 3    
 }
 
-<<<<<<< HEAD
-
-class System_as : public as_object
-{
-
-public:
-
-    System_as()
-        :
-        as_object(getSystemInterface())
-    {}
-};
-
-
-/// Get the current System.security allowDataAccess list of domains allowed to
-/// access/modify local data
-//
-/// @return a std::vector of strings containing urls that can access local data
-const std::vector<std::string>
-*getAllowDataAccess() {
-	return &_allowDataAccess;
-}
-
-
-/// Adds a url to the allowDataAccess list of domains
-//
-// @param url a std string containing the domain name 
-void 
-addAllowDataAccess(const std::string& url) {
-	_allowDataAccess.push_back( url );
-}
-
 namespace {
-
-void
-attachSystemStaticInterface(as_object& )
-{
-
-}
-
-as_object*
-getSystemInterface()
-{
-    static boost::intrusive_ptr<as_object> o;
-    if ( ! o ) {
-        o = new as_object();
-        attachSystemInterface(*o);
-    }
-    return o.get();
-}
-
-as_value
-system_gc(const fn_call& fn)
-{
-    boost::intrusive_ptr<System_as> ptr =
-        ensureType<System_as>(fn.this_ptr);
-    UNUSED(ptr);
-    log_unimpl (__FUNCTION__);
-    return as_value();
-}
-
-as_value
-system_pause(const fn_call& fn)
-{
-    boost::intrusive_ptr<System_as> ptr =
-        ensureType<System_as>(fn.this_ptr);
-    UNUSED(ptr);
-    log_unimpl (__FUNCTION__);
-    return as_value();
-}
-
-as_value
-system_resume(const fn_call& fn)
-{
-    boost::intrusive_ptr<System_as> ptr =
-        ensureType<System_as>(fn.this_ptr);
-    UNUSED(ptr);
-    log_unimpl (__FUNCTION__);
-    return as_value();
-}
-
-as_value
-system_setClipboard(const fn_call& fn)
-{
-    boost::intrusive_ptr<System_as> ptr =
-        ensureType<System_as>(fn.this_ptr);
-    UNUSED(ptr);
-    log_unimpl (__FUNCTION__);
-    return as_value();
-}
-
-as_value
-system_ctor(const fn_call& )
-{
-    boost::intrusive_ptr<as_object> obj = new System_as;
-
-    return as_value(obj.get()); // will keep alive
-}
-=======
-namespace {
->>>>>>> 7bbe389f
 
 as_object*
 getSystemSecurityInterface(as_object& o)
@@ -274,7 +143,7 @@
     // Microphone and camera access disabled
 	const bool avHardwareDisable = false;
 	
-	// Not sure: s_value()seems to be whether the movie can 'float' above web pages,
+	// Not sure: seems to be whether the movie can 'float' above web pages,
 	// and is useful for disabling certain annoying adverts.
 	const bool windowlessDisable = false;
 
@@ -475,6 +344,7 @@
     return as_value(); 
 }
 
+
 as_value
 system_security_allowinsecuredomain(const fn_call& /*fn*/)
 {
@@ -628,16 +498,5 @@
 
 }
 
-<<<<<<< HEAD
-} // Anonymous namespace
-
-} // gnash namespace
-
-// local Variables:
-// mode: C++
-// indent-tabs-mode: t
-// End:
-=======
 } // anonymous namespace
-} // gnash namespace
->>>>>>> 7bbe389f
+} // gnash namespace