// LoadableObject.cpp: abstraction of network-loadable AS object functions.
// 
//   Copyright (C) 2005, 2006, 2007, 2008, 2009 Free Software Foundation, Inc.
// 
// This program is free software; you can redistribute it and/or modify
// it under the terms of the GNU General Public License as published by
// the Free Software Foundation; either version 3 of the License, or
// (at your option) any later version.
// 
// This program is distributed in the hope that it will be useful,
// but WITHOUT ANY WARRANTY; without even the implied warranty of
// MERCHANTABILITY or FITNESS FOR A PARTICULAR PURPOSE.  See the
// GNU General Public License for more details.
//
// You should have received a copy of the GNU General Public License
// along with this program; if not, write to the Free Software
// Foundation, Inc., 51 Franklin St, Fifth Floor, Boston, MA  02110-1301  USA
//

#include "LoadableObject.h"
#include "log.h"
#include "Array_as.h"
#include "as_object.h"
#include "StreamProvider.h"
#include "URL.h"
#include "namedStrings.h"
#include "movie_root.h"
#include "VM.h"
#include "builtin_function.h"
#include "NativeFunction.h"
#include "utf8.h"
#include "fn_call.h"
#include "GnashAlgorithm.h"
#include "Global_as.h"

#include <sstream>
#include <map>
#include <boost/tokenizer.hpp>

namespace gnash {

namespace {
    as_value loadableobject_send(const fn_call& fn);
    as_value loadableobject_load(const fn_call& fn);
    as_value loadableobject_decode(const fn_call& fn);
    as_value loadableobject_sendAndLoad(const fn_call& fn);
    as_value loadableobject_getBytesTotal(const fn_call& fn);
    as_value loadableobject_getBytesLoaded(const fn_call& fn);
    as_value loadableobject_addRequestHeader(const fn_call& fn);
}

void
attachLoadableInterface(as_object& o, const int flags)
{
    Global_as& gl = getGlobal(o);

	o.init_member("addRequestHeader", gl.createFunction(
	            loadableobject_addRequestHeader), flags);
	o.init_member("getBytesLoaded", gl.createFunction(
	            loadableobject_getBytesLoaded),flags);
	o.init_member("getBytesTotal", gl.createFunction(
                loadableobject_getBytesTotal), flags);
}

void
registerLoadableNative(as_object& o)
{
    VM& vm = getVM(o);

    vm.registerNative(loadableobject_load, 301, 0);
    vm.registerNative(loadableobject_send, 301, 1);
    vm.registerNative(loadableobject_sendAndLoad, 301, 2);

    /// This is only automatically used in LoadVars.
    vm.registerNative(loadableobject_decode, 301, 3);
}

// TODO: make a member of movie_root::LoadCallback ? 
bool
processLoad(movie_root::LoadCallbacks::value_type& v)
{
    IOChannel* lt = v.stream.get();
    as_object* obj = v.obj;
    SimpleBuffer& buf = v.buf;

    if (!lt) {
        callMethod(obj, NSV::PROP_ON_DATA, as_value());
        return true;
    }

    static const size_t chunksize = 65535;
    uint8_t chunk[chunksize];

    size_t actuallyRead = lt->readNonBlocking(chunk, chunksize);

    // We must still call onData if the stream is in error condition, e.g.
    // when an HTTP 404 error is returned.
    if (lt->bad()) {
        obj->callMethod(NSV::PROP_ON_DATA, as_value());
        return true;
    }

    if (actuallyRead) {

        // set total size only on first read
        if (buf.empty()) {
            obj->set_member(NSV::PROP_uBYTES_TOTAL, lt->size());
        }

        buf.append(chunk, actuallyRead);

        obj->set_member(NSV::PROP_uBYTES_LOADED, buf.size());

        log_debug("LoadableObject Loaded %d bytes, reaching %d/%d",
            actuallyRead, buf.size(), lt->size());
    }

    // We haven't finished till EOF 
    if (!lt->eof()) return false;

    log_debug("LoadableObject reached EOF (%d/%d loaded)",
                buf.size(), lt->size());

    // got nothing, won't bother BOFs of nulls
<<<<<<< HEAD
    if (buf.empty()) {
        obj->callMethod(NSV::PROP_ON_DATA, as_value());
=======
    if ( buf.empty() )
    {
        callMethod(obj, NSV::PROP_ON_DATA, as_value());
>>>>>>> f99a3215
        return true;
    }

    // Terminate the string
    buf.appendByte('\0');

    // Strip BOM, if any.
    // See http://savannah.gnu.org/bugs/?19915
    utf8::TextEncoding encoding;
    size_t size = buf.size();
    // NOTE: the call below will possibly change 'size' parameter
    char* bufptr = utf8::stripBOM((char*)buf.data(), size, encoding);
    if (encoding != utf8::encUTF8 && encoding != utf8::encUNSPECIFIED) {
        log_unimpl("%s to utf8 conversion in LoadableObject input parsing", 
                utf8::textEncodingName(encoding));
    }

    // NOTE: Data copy here !!
    as_value dataVal(bufptr); 

    // NOTE: we could release memory associated
    // with the buffer here, before invoking a new method,
    // but at the time of writing there's no method of SimpleBuffer
    // providing memory release except destruction. Will be
    // destroyed as soon as we return though...

    // NOTE: Another data copy here !
    callMethod(obj, NSV::PROP_ON_DATA, dataVal);

    return true;

}

/// Functors for use with foreachArray
namespace {

class WriteHeaders
{
public:

    WriteHeaders(NetworkAdapter::RequestHeaders& headers)
        :
        _headers(headers),
        _i(0)
    {}

    void operator()(const as_value& val)
    {
        // Store even elements and continue
        if (!(_i++ % 2)) {
            _key = val;
            return;
        }

        // Both elements apparently must be strings, or we move onto the 
        // next pair.
        if (!val.is_string() || !_key.is_string()) return;
        _headers[_key.to_string()] = val.to_string();
    }

private:
    as_value _key;
    NetworkAdapter::RequestHeaders _headers;
    size_t _i;
};

class GetHeaders
{
public:

    GetHeaders(as_object& target)
        :
        _target(target),
        _i(0)
    {}

    void operator()(const as_value& val)
    {
        // Store even elements and continue
        if (!(_i++ % 2)) {
            _key = val;
            return;
        }

        // Both elements apparently must be strings, or we move onto the 
        // next pair.
        if (!val.is_string() || !_key.is_string()) return;
        callMethod(&_target, NSV::PROP_PUSH, _key, val);
    }

private:
    as_value _key;
    as_object& _target;
    size_t _i;
};

as_value
loadableobject_getBytesLoaded(const fn_call& fn)
{
    boost::intrusive_ptr<as_object> ptr = ensure<ValidThis>(fn);
    as_value bytesLoaded;
    ptr->get_member(NSV::PROP_uBYTES_LOADED, &bytesLoaded);
    return bytesLoaded;
}
    
as_value
loadableobject_getBytesTotal(const fn_call& fn)
{
    boost::intrusive_ptr<as_object> ptr = ensure<ValidThis>(fn);
    as_value bytesTotal;
    ptr->get_member(NSV::PROP_uBYTES_TOTAL, &bytesTotal);
    return bytesTotal;
}

/// Can take either a two strings as arguments or an array of strings,
/// alternately header and value.
as_value
loadableobject_addRequestHeader(const fn_call& fn)
{
    
    as_value customHeaders;
    as_object* array;

    Global_as& gl = getGlobal(fn);

    if (fn.this_ptr->get_member(NSV::PROP_uCUSTOM_HEADERS, &customHeaders))
    {
        array = customHeaders.to_object(gl);
        if (!array)
        {
            IF_VERBOSE_ASCODING_ERRORS(
                log_aserror(_("XML.addRequestHeader: XML._customHeaders "
                              "is not an object"));
            );
            return as_value();
        }
    }
    else {
        array = gl.createArray();
        // This property is always initialized on the first call to
        // addRequestHeaders. It has default properties.
        fn.this_ptr->init_member(NSV::PROP_uCUSTOM_HEADERS, array);
    }

    if (fn.nargs == 0)
    {
        // Return after having initialized the _customHeaders array.
        IF_VERBOSE_ASCODING_ERRORS(
            log_aserror(_("XML.addRequestHeader requires at least "
                          "one argument"));
        );
        return as_value();
    }
    
    if (fn.nargs == 1)
    {
        // This must be an array (or something like it). Keys / values are
        // pushed in valid pairs to the _customHeaders array.    
        as_object* headerArray = fn.arg(0).to_object(gl);

        if (!headerArray) {
            IF_VERBOSE_ASCODING_ERRORS(
                log_aserror(_("XML.addRequestHeader: single argument "
                                "is not an array"));
            );
            return as_value();
        }

        GetHeaders gh(*array);
        foreachArray(*headerArray, gh);
        return as_value();
    }
        
    if (fn.nargs > 2)
    {
        IF_VERBOSE_ASCODING_ERRORS(
            std::ostringstream ss;
            fn.dump_args(ss);
            log_aserror(_("XML.addRequestHeader(%s): arguments after the"
                            "second will be discarded"), ss.str());
        );
    }
    
    // Push both to the _customHeaders array.
    const as_value& name = fn.arg(0);
    const as_value& val = fn.arg(1);
    
    // Both arguments must be strings.
    if (!name.is_string() || !val.is_string())
    {
        IF_VERBOSE_ASCODING_ERRORS(
            std::ostringstream ss;
            fn.dump_args(ss);
            log_aserror(_("XML.addRequestHeader(%s): both arguments "
                        "must be a string"), ss.str());
        );
        return as_value(); 
    }

    callMethod(array, NSV::PROP_PUSH, name, val);
    
    return as_value();
}
/// Decode method (ASnative 301, 3) can be applied to any as_object.
as_value
loadableobject_decode(const fn_call& fn)
{
    boost::intrusive_ptr<as_object> ptr = ensure<ValidThis>(fn);

    if (!fn.nargs) return as_value(false);

    typedef std::map<std::string, std::string> ValuesMap;
    ValuesMap vals;

    const int version = getSWFVersion(fn);
    const std::string qs = fn.arg(0).to_string_versioned(version);

    if (qs.empty()) return as_value();

    typedef boost::char_separator<char> Sep;
    typedef boost::tokenizer<Sep> Tok;
    Tok t1(qs, Sep("&"));

    string_table& st = getStringTable(fn);

    for (Tok::iterator tit=t1.begin(); tit!=t1.end(); ++tit) {

        const std::string& nameval = *tit;

        std::string name;
        std::string value;

        size_t eq = nameval.find("=");
        if (eq == std::string::npos) name = nameval;
        else {
            name = nameval.substr(0, eq);
            value = nameval.substr(eq + 1);
        }

        URL::decode(name);
        URL::decode(value);

        if (!name.empty()) ptr->set_member(st.find(name), value);
    }

    return as_value(); 
}

/// Returns true if the arguments are valid, otherwise false. The
/// success of the connection is irrelevant.
/// The second argument must be a loadable object (XML or LoadVars).
/// An optional third argument specifies the method ("GET", or by default
/// "POST"). The values are partly URL encoded if using GET.
as_value
loadableobject_sendAndLoad(const fn_call& fn)
{
    as_object* obj = ensure<ValidThis>(fn);

    if ( fn.nargs < 2 ) {
        IF_VERBOSE_ASCODING_ERRORS(
        log_aserror(_("sendAndLoad() requires at least two arguments"));
        );
        return as_value(false);
    }

    const std::string& urlstr = fn.arg(0).to_string();
    if ( urlstr.empty() ) {
        IF_VERBOSE_ASCODING_ERRORS(
        log_aserror(_("sendAndLoad(): invalid empty url"));
        );
        return as_value(false);
    }

    if (!fn.arg(1).is_object()) {
        IF_VERBOSE_ASCODING_ERRORS(
            log_aserror(_("sendAndLoad(): invalid target (must be an "
                        "XML or LoadVars object)"));
        );
        return as_value(false);
    }

    // TODO: if this isn't an XML or LoadVars, it won't work, but we should
    // check how far things get before it fails.
    as_object* target = fn.arg(1).to_object(getGlobal(fn));

    // According to the Flash 8 Cookbook (Joey Lott, Jeffrey Bardzell), p 427,
    // this method sends by GET unless overridden, and always by GET in the
    // standalone player. We have no tests for this, but a Twitter widget
    // gets Bad Request from the server if we send via POST.
    bool post = false;

    if (fn.nargs > 2) {
        const std::string& method = fn.arg(2).to_string();
        StringNoCaseEqual nc;
        post = nc(method, "post");
    }      

    const RunResources& ri = getRunResources(*obj);

    URL url(urlstr, ri.baseURL());

    std::auto_ptr<IOChannel> str;

    if (post) {
        as_value customHeaders;

        NetworkAdapter::RequestHeaders headers;

        if (obj->get_member(NSV::PROP_uCUSTOM_HEADERS, &customHeaders)) {

            /// Read in our custom headers if they exist and are an
            /// array.
            as_object* array = customHeaders.to_object(getGlobal(fn));
            if (array) {
                WriteHeaders wh(headers);
                foreachArray(*array, wh);
            }
        }

        as_value contentType;
        if (obj->get_member(NSV::PROP_CONTENT_TYPE, &contentType)) {
            // This should not overwrite anything set in 
            // LoadVars.addRequestHeader();
            headers.insert(std::make_pair("Content-Type", 
                        contentType.to_string()));
        }

        // Convert the object to a string to send. XML should
        // not be URL encoded for the POST method, LoadVars
        // is always URL encoded.
        const std::string& strval = as_value(obj).to_string();

        /// It doesn't matter if there are no request headers.
        str = ri.streamProvider().getStream(url, strval, headers);
    }
    else {
        // Convert the object to a string to send. XML should
        // not be URL encoded for the GET method.
        const std::string& dataString = as_value(obj).to_string();

        // Any data must be added to the existing querystring.
        if (!dataString.empty()) {

            std::string existingQS = url.querystring();
            if (!existingQS.empty()) existingQS += "&";

            url.set_querystring(existingQS + dataString);
        }

        log_debug("Using GET method for sendAndLoad: %s", url.str());
        str = ri.streamProvider().getStream(url.str());
    }

    log_security(_("Loading from url: '%s'"), url.str());
    
    movie_root& mr = getRoot(*obj);
    
    /// All objects get a loaded member, set to false.
    target->set_member(NSV::PROP_LOADED, false);

    mr.addLoadableObject(target, str);
    return as_value(true);
}


as_value
loadableobject_load(const fn_call& fn)
{
    as_object* obj = ensure<ValidThis>(fn);

    if ( fn.nargs < 1 )
    {
        IF_VERBOSE_ASCODING_ERRORS(
        log_aserror(_("load() requires at least one argument"));
        );
        return as_value(false);
    }

    const std::string& urlstr = fn.arg(0).to_string();
    if ( urlstr.empty() )
    {
        IF_VERBOSE_ASCODING_ERRORS(
        log_aserror(_("load(): invalid empty url"));
        );
        return as_value(false);
    }

    // Set loaded property to false; will be updated (hopefully)
    // when loading is complete.
    obj->set_member(NSV::PROP_LOADED, false);

    const RunResources& ri = getRunResources(*obj);
    URL url(urlstr, ri.baseURL());

    // Checks whether access is allowed.
    std::auto_ptr<IOChannel> str(ri.streamProvider().getStream(url));

    log_security(_("Loading from url: '%s'"), url.str());
    
    movie_root& mr = getRoot(fn);
    mr.addLoadableObject(obj, str);

    obj->set_member(NSV::PROP_uBYTES_LOADED, 0.0);
    obj->set_member(NSV::PROP_uBYTES_TOTAL, as_value());

    return as_value(true);

}

    
as_value
loadableobject_send(const fn_call& fn)
{
    as_object* obj = ensure<ValidThis>(fn);
 
    std::ostringstream os;
    fn.dump_args(os);
    log_debug("XML.send(%s) / LoadVars.send() TESTING", os.str());

    std::string target;
    std::string url;
    std::string method;

    switch (fn.nargs)
    {
        case 0:
            return as_value(false);
        case 3:
            method = fn.arg(2).to_string();
        case 2:
            target = fn.arg(1).to_string();
        case 1:
            url = fn.arg(0).to_string();
            break;
    }

    StringNoCaseEqual noCaseCompare;
    
    // POST is the default in a browser, GET supposedly default
    // in a Flash test environment (whatever that is).
    MovieClip::VariablesMethod meth = noCaseCompare(method, "get") ?
        MovieClip::METHOD_GET : MovieClip::METHOD_POST;

    // Encode the data in the default way for the type.
    std::ostringstream data;

    movie_root& m = getRoot(fn);

    // Encode the object for HTTP. If post is true,
    // XML should not be encoded. LoadVars is always
    // encoded.
    // TODO: test properly.
    const std::string& str = as_value(obj).to_string();

    m.getURL(url, target, str, meth);

    return as_value(true);
}

} // anonymous namespace
} // namespace gnash<|MERGE_RESOLUTION|>--- conflicted
+++ resolved
@@ -96,7 +96,7 @@
     // We must still call onData if the stream is in error condition, e.g.
     // when an HTTP 404 error is returned.
     if (lt->bad()) {
-        obj->callMethod(NSV::PROP_ON_DATA, as_value());
+        callMethod(obj, NSV::PROP_ON_DATA, as_value());
         return true;
     }
 
@@ -122,14 +122,8 @@
                 buf.size(), lt->size());
 
     // got nothing, won't bother BOFs of nulls
-<<<<<<< HEAD
     if (buf.empty()) {
-        obj->callMethod(NSV::PROP_ON_DATA, as_value());
-=======
-    if ( buf.empty() )
-    {
         callMethod(obj, NSV::PROP_ON_DATA, as_value());
->>>>>>> f99a3215
         return true;
     }
 
