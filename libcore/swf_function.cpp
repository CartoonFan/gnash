--- conflicted
+++ resolved
@@ -62,13 +62,8 @@
 }
 
 /*private static*/
-<<<<<<< HEAD
-as_array_object* 
+Array_as* 
 swf_function::getArguments(swf_function& callee, const fn_call& fn, as_object* caller)
-=======
-Array_as* 
-swf_function::getArguments(swf_function& callee, const fn_call& fn)
->>>>>>> ebf65600
 { 
 #ifndef GNASH_USE_GC
 	// We'll be storing the callee as_object into an as_value
