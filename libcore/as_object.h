--- conflicted
+++ resolved
@@ -1027,32 +1027,6 @@
 	///
 	virtual void enumerateNonProperties(as_environment&) const {}
 
-<<<<<<< HEAD
-	/// Get a property value by name
-	//
-	/// This is the default implementation, taking care of
-	/// the inheritance chain and getter/setter functions.
-	///
-        /// The derived class should not override this method,
-        /// but instead implement its own gettersetter properties.
-	///
-	/// NOTE that this method is non-const becase a property
-	///      could also be a getter/setter and we can't promise
-	///      that the 'getter' won't change this object trough
-	///	 use of the 'this' reference.
-	///
-	/// @param name
-	///	Name of the property. Must be all lowercase
-	///	if the current VM is initialized for a  target
-	///	up to SWF6.
-	///
-	/// @param val
-	///     The as_value to store a found variable's value in.
-	///
-	bool get_member_default(string_table::key name, as_value* val, 
-		string_table::key nsname);
-
-	
 	///Get a member value at a given slot.
 	//
 	///This is a wrapper around get_member_default.
@@ -1087,36 +1061,6 @@
 	///	      after setting.
 	///
 	bool set_member_slot(int order, const as_value& val, bool ifFound = false);
-
-	/// Set a member value
-	//
-	/// This is the default implementation, taking care of
-	/// the inheritance chain and getter/setter functions.
-	///
-        /// The derived class should not override this method,
-        /// but instead implement its own gettersetter properties.
-	///
-	/// @param name
-	///	Name of the property. Must be all lowercase
-	///	if the current VM is initialized for a  target
-	///	up to SWF6.
-	///
-	/// @param val
-	///	Value to assign to the named property.
-	///
-	/// @param ifFound
-	///	If true, don't create a new member, but only update
-	///	an existing one.
-	///
-	/// @return true if the given member existed, false otherwise.
-	///	NOTE: the return doesn't tell if the member exists after
-	///	      the call, as watch triggers might have deleted it
-	///	      after setting.
-	///
-	bool set_member_default(string_table::key name, const as_value& val, 
-		string_table::key nsname, bool ifFound);
-=======
->>>>>>> f7c63948
 
 #ifdef GNASH_USE_GC
 	/// Mark all reachable resources, override from GcResource.
