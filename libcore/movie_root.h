// 
//   Copyright (C) 2005, 2006, 2007, 2008, 2009 Free Software Foundation, Inc.
// 
// This program is free software; you can redistribute it and/or modify
// it under the terms of the GNU General Public License as published by
// the Free Software Foundation; either version 3 of the License, or
// (at your option) any later version.
// 
// This program is distributed in the hope that it will be useful,
// but WITHOUT ANY WARRANTY; without even the implied warranty of
// MERCHANTABILITY or FITNESS FOR A PARTICULAR PURPOSE.  See the
// GNU General Public License for more details.
// 
// You should have received a copy of the GNU General Public License
// along with this program; if not, write to the Free Software
// Foundation, Inc., 51 Franklin St, Fifth Floor, Boston, MA  02110-1301  USA


/// \page events_handling Handling of user events
///
/// There are two kinds of events:
/// - system generated
/// - user generated
///
/// System generated events are those like load, data recive, unload,
/// enter frame, etc.
/// User generated events are mouse movements and clicks, keyboard activity.
///
/// Events can trigger actions execution, if "handlers" are specified for
/// a specific event with ActionScript code.
/// The actions triggered by user events are executed *immediately*, not
/// at the next frame iteration. Nonetheless, since rendering of the stage
/// usually happens at fixed rate (frame rate) you won't see the effects
/// of actions execution until next iteration... unless...
///
/// Well, *some* events actions always trigger immediate redisplay, while
/// some others require a call to a special function to do so.
///
/// The events actions that trigger immediate redisplay are Button actions.
/// Colin Mook, in his "ActionScript - The Definitive Guide" sais:
/// << Buttons naturally update between frames >>
///
/// Other events, in particular MovieClip events such as mouseDown, mouseUp,
/// mouseMove, keyDown and keyUp don't by default trigger redisplay, unless
/// the attached action code makes a call to the special function named
/// 'updateAfterEvent()'.
///
/// For this purpose, user events notification functions in gnash core 
/// library return a boolean value, which tells wheter any action triggered
/// by the event requires immediate redisplay.
///
/// At the time of writing (2006-10-19) this is not implemented yet and
/// the return code is always TRUE. We shall work on it :)
///
/// The events notification functions that currently support this interface
/// are:
///
/// - bool movie_root::notify_mouse_moved(int x, int y);
/// - bool movie_root::notify_mouse_clicked(bool mouse_pressed, int mask);
/// - bool movie_root::notify_key_event(key::code k, bool down);
/// 
/// 


#ifndef GNASH_MOVIE_ROOT_H
#define GNASH_MOVIE_ROOT_H

#ifdef HAVE_CONFIG_H
#include "gnashconfig.h" //USE_SWFTREE
#endif

#include "smart_ptr.h" // GNASH_USE_GC
#include "dsodefs.h" // DSOEXPORT
#include "MouseButtonState.h" // for composition
#include "drag_state.h" // for composition
#include "smart_ptr.h" // for memory management
#include "URL.h" // for loadMovie
#include "GnashKey.h" // key::code
#include "Movie.h"
#include "RunResources.h" // for initialization
#include "gnash.h" // Quality
#include "MovieClip.h"
#include "SimpleBuffer.h" // for LoadCallback
#include "MovieLoader.h"

#ifdef USE_SWFTREE
# include "tree.hh"
#endif

// GNASH_PARANOIA_LEVEL:
// 0 : (not unimplemented)
// 1 : quick assertions
// 2 : add testInvariant
//
#ifndef GNASH_PARANOIA_LEVEL
# define GNASH_PARANOIA_LEVEL 1
#endif

#include <vector>
#include <list>
#include <set>
#include <bitset>
#include <boost/noncopyable.hpp>
#include <boost/thread/thread.hpp>

// Forward declarations
namespace gnash {
    class ExecutableCode; // for ActionQueue
    class URL;
    class Timer;
    class MovieClip;
    class VirtualClock;
    class IOChannel;
}

namespace gnash
{

struct DepthComparator
{
    typedef MovieClip* LevelMovie;

    bool operator() (const LevelMovie& d1, const LevelMovie& d2)
    {
        return d1->get_depth() < d2->get_depth();
    }
};

/// This class represents the 'Stage' and top-level movie.
//
/// It is a wrapper around the set of loaded levels being played. Each 
/// 'run' of a SWF movie, including all further movies loaded during the
/// run, has exactly one movie_root, which is kept for the entire run.
/// Loading a new top-level movie does not create a new movie_root.
//
/// The 'Stage' part of movie_root is accessible through the ActionScript
/// Stage object, implemented in Stage_as.cpp.
//
/// The movie_root class is responsible for accepting and passing on
/// user events (mouse or key events), for maintaining the heart-beat
/// mechanism, and for advancing all MovieClips on request from the
/// hosting application.
//
/// The _root object is provided by getAsRoot().
class DSOEXPORT movie_root : boost::noncopyable
{

public:

    struct LoadCallback {
        boost::shared_ptr<IOChannel> stream;
        as_object* obj;
        SimpleBuffer buf;
        LoadCallback(boost::shared_ptr<IOChannel> s, as_object* o)
            : stream(s), obj(o) {}
    };
        
    typedef std::list<LoadCallback> LoadCallbacks;

    typedef std::bitset<key::KEYCOUNT> Keys;

    /// Default constructor
    //
    /// Make sure to call setRootMovie() 
    /// before using any of this class methods !
    ///
    movie_root(const movie_definition& def, VirtualClock& clock,
            const RunResources& runResources);

    ~movie_root();

    /// Initialize movie_root with a parsed movie definition
    //
    /// The definition may be a SWF or Bitmap movie definition.
    // 
    /// The created Movie is returned; it is non-const so may be stored,
    /// queried, and changed by the caller for debugging or manipulation.
    /// Direct use of the pointer may result in unexpected behaviour during
    /// SWF playback, so for normal playback this pointer should not be
    /// used.
    Movie* init(movie_definition* def,
            const MovieClip::MovieVariables& variables);

    /// Return the movie at the given level (0 if unloaded level).
    //
    /// POST CONDITIONS:
    /// - The returned DisplayObject has a depth equal to 'num'
    ///
    Movie* getLevel(unsigned int num) const;

    /// Put the given movie at the given level 
    //
    /// @param movie
    /// The Movie to store at the given level.
    /// Its depth will be set to <num>+DisplayObject::staticDepthOffset and
    /// its name to _level<num>
    void setLevel(unsigned int num, Movie* movie);

    /// Replace an existing level with a new movie
    //
    /// Depth will be assigned to external_movie by this function.
    /// If the give level number doesn't exist an error is logged
    /// and nothing else happens.
    ///
    /// This method is intended for use by xxx.loadMovie(yyy)
    /// when 'xxx' is a top-level movie.
    ///
    void replaceLevel(unsigned int num, Movie* external_movie);

    /// Swap depth of a level (or two)
    //
    /// Character's depths are updated.
    ///
    /// @param sp
    ///    The level to change depth/level of. A pointer to it is expected
    ///    to be found in the _level# container, or an error will be printed
    ///    and the call would result in a no-op.
    ///
    /// @param depth
    ///    New depth to assign to the DisplayObject. If another level
    ///    exists at the target depth the latter is moved in place of
    ///    the former, with its depth also updated.
    ///
    void swapLevels(MovieClip* sp, int depth);

    /// Drop level at given depth.
    //
    /// @param depth
    ///   Depth of the level to drop. Note that this is 
    ///   -DisplayObject::staticDepthOffset for the root movie. Must be >=0 and
    ///   <= 1048575 or an assertion will fail. Note that if the depth
    ///   evaluates to the original root movie nothing happens (not allowed
    ///   to remove that). It is not tested if it's allowed to remove _level0
    ///   after loading into it.
    void dropLevel(int depth);

    /// Change display viewport coordinates
    //
    /// This currently also change the display scale
    /// but we should instead only do it if rescaling
    /// is allowed.
    ///
    void set_display_viewport(int x0, int y0, int w, int h);

    /// \brief
    /// Return the notional width of the stage, value depending
    /// on scaleMode
    unsigned getStageWidth() const;

    /// \brief
    /// Return the notional height of the stage, actual value depending
    /// on scaleMode
    unsigned getStageHeight() const;

    /// \brief
    /// The host app can use this to tell the movie when
    /// user's mouse pointer has moved.
    //
    /// Coordinates are in Stage Coordinate Space (pseudo-pixels units).
    ///
    /// This function should return TRUE iff any action triggered
    /// by the event requires redraw, see \ref events_handling for
    /// more info.
    ///
    /// TODO: take twips (or float pixels), or we won't be able to
    ///       support sub-pixel accuracy in collision detection.
    ///
    bool notify_mouse_moved(int x, int y);

    /// \brief
    /// The host app can use this to tell the movie when the
    /// user clicked or released the mouse button.
    //
    /// @param mouse_pressed
    /// true if the mouse has been pressed, false if released
    ///
    /// @param mask
    /// ???
    ///
    /// This function should return TRUE iff any action triggered
    /// by the event requires redraw, see \ref events_handling for
    /// more info.
    ///
    bool notify_mouse_clicked(bool mouse_pressed, int mask);

    /// \brief
    /// The host app can use this to tell the movie when
    /// user pressed or released a key.
    //
    /// This function should return TRUE iff any action triggered
    /// by the event requires redraw, see \ref events_handling for
    /// more info.
    ///
    bool notify_key_event(key::code k, bool down);

    /// \brief
    /// Use this to retrieve the last state of the mouse, as set via
    /// notify_mouse_state(). 
    //
    /// Coordinates are in PIXELS, NOT TWIPS.
    ///
    void get_mouse_state(boost::int32_t& x, boost::int32_t& y,
            boost::int32_t& buttons);

    void get_drag_state(drag_state& st);

    void set_drag_state(const drag_state& st);

    /// @return the originating root movie (not necessarely _level0)
    const Movie& getRootMovie() const
    {
        return *_rootMovie;
    }

    /// Creating new MovieClips needs this for now.
    //
    /// TODO: create MovieClips without this and drop. It's deliberately
    /// different from getRootMovie() so it doesn't end up getting used
    /// in the same way.
    Movie* topLevelMovie() const
    {
        return _rootMovie;
    }

    /// Return the current nominal frame rate for the Stage.
    //
    /// This is dependent on the Movie set as root movie.
    float frameRate() const {
        return _rootMovie->frameRate();
    }

    void stop_drag()
    {
        m_drag_state.reset();
    }

    /// Add an interval timer
    //
    /// @param timer
    /// A Timer, ownership will be transferred. Must not be NULL.
    ///
    /// @param internal
    /// If true, this is an internal timer, so will get a negative id.
    ///
    /// @return An integer indentifying the timer
    ///         for subsequent call to clear_interval_timer.
    ///         It will NEVER be zero.
    ///
    unsigned int add_interval_timer(std::auto_ptr<Timer> timer);

    /// Register an object for loading data to.
    //
    /// When complete, the object's onData function is called.
    /// The callback is removed when the load is complete, including failed
    /// loads.
    //
    /// There is no restriction on the type of as_object that can registered.
    //
    /// @param obj      The object to update when data is received.
    /// @param str      The stream to load from.
    //
    /// TODO: this function could be improved, e.g. by handling the
    /// URL checking and stream construction as well.
    //
    /// It may be possible for this function to handle all connections if
    /// it also takes a callback function to call on each advance.
    void addLoadableObject(as_object* obj, std::auto_ptr<IOChannel> str);

    void addAdvanceCallback(ActiveRelay* obj);

    void removeAdvanceCallback(ActiveRelay* obj);

    /// Remove timer identified by given integer
    //
    /// @return true on success, false on error (no such timer)
    ///
    bool clear_interval_timer(unsigned int x);

    /// Return 0-based frame index of originating root movie
    //
    /// TODO: drop this function (currently used by gprocessor)
    ///       or change it to to delegate to _level0 ?
    ///
    size_t get_current_frame() const
    {
        return _rootMovie->get_current_frame();
    }

    void set_background_color(const rgba& color);

    void set_background_alpha(float alpha);

    /// Return the VM used by this movie_root
    VM& getVM() { return _vm; }
 
    /// Main and only callback from hosting application.
    /// Expected to be called at 10ms resolution.
    //
    /// @return true if the heart-beat resulted in actual
    ///         SWF playhead advancement (frame advancement)
    ///
    bool advance();

    /// \brief
    /// Return the number of milliseconds available before
    /// it's time to advance the timeline again.
    //
    /// Return value can be negative if we're late...
    ///
    int timeToNextFrame() const;

    /// Entry point for movie advancement
    //
    /// This function does:
    ///   - Execute all timers
    ///   - Reset the next Random number
    ///   - Advance all advanceable DisplayObjects in reverse-placement order
    ///   - Cleanup key listeners
    ///   - Process all queued actions
    ///   - Remove unloaded DisplayObjects from the advanceable
    ///     DisplayObjects list.
    ///   - Run the GC collector
    void advanceMovie();

    /// 0-based!! delegates to originating root movie
    //
    /// TODO: drop this method. currently used by gprocessor.
    void goto_frame(size_t target_frame_number)
    {
        _rootMovie->goto_frame(target_frame_number);
    }

    void display();

    /// Delegate to originating root movie
    //
    /// TODO: drop ?
    void set_play_state(MovieClip::PlayState s)
    {
        _rootMovie->setPlayState(s);
    }

    /// Get a unique number for unnamed instances.
    size_t nextUnnamedInstance();

    /// Notify still loaded DisplayObject listeners for key events
    DSOEXPORT void notify_key_listeners(key::code k, bool down);

    /// Push a new DisplayObject listener for key events
    void add_key_listener(DisplayObject* listener)
    {
        add_listener(_keyListeners, listener);
    }

    /// Remove a DisplayObject listener for key events
    void remove_key_listener(DisplayObject* listener)
    {
        remove_listener(_keyListeners, listener);
    }

    /// Notify still loaded DisplayObject listeners for mouse events
    DSOEXPORT void notify_mouse_listeners(const event_id& event);

    /// Push a new DisplayObject listener for mouse events
    void add_mouse_listener(DisplayObject* listener)
    {
        add_listener(_mouseListeners, listener);
    }

    /// Remove a DisplayObject listener for mouse events
    void remove_mouse_listener(DisplayObject* listener)
    {
        remove_listener(_mouseListeners, listener);
    }

    /// Get the DisplayObject having focus
    //
    /// The DisplayObject having focus will receive mouse button
    /// and key presses/releases.
    ///
    /// @return the DisplayObject having focus or NULL of none.
    ///
    DisplayObject* getFocus();

    /// Set the DisplayObject having focus
    //
    /// @param to
    /// The DisplayObject to receive focus. NULL to kill focus.
    /// @return true if the focus operation succeeded, false if the passed
    /// DisplayObject cannot receive focus. setFocus(0) is a valid operation, so
    /// returns true (always succeeds).
    bool setFocus(DisplayObject* to);
    
    DSOEXPORT void add_invalidated_bounds(InvalidatedRanges& ranges,
            bool force);
    
    /// Return the topmost active entity under the pointer
    //
    /// This method returns cached info, with cache updated
    /// by notify_mouse_moved (and should be updated also
    /// by movie advancement or actions execution maybe, not
    /// currently implmented).
    ///
    /// @return the topmost active entity under pointer or NULL if none.
    DisplayObject* getActiveEntityUnderPointer() const;

    /// Return the topmost non-dragging entity under the pointer
    //
    /// This method triggers a displaylist scan
    ///
    /// @return the topmost non-dragging entity under pointer or NULL if none
    const DisplayObject* getEntityUnderPointer() const;

    /// Return the DisplayObject currently being dragged, if any
    DisplayObject* getDraggingCharacter() const;

    /// Return true if the mouse pointer is over an active entity
    bool isMouseOverActiveEntity() const;

    bool testInvariant() const;

    /// The possible values of Stage.displayState
    enum DisplayState {
        DISPLAYSTATE_NORMAL,
        DISPLAYSTATE_FULLSCREEN
    };

    /// The possibile values of Stage.scaleMode
    enum ScaleMode {
        showAll,
        noScale,
        exactFit,
        noBorder
    };

    /// The possible horizonal positions of the Stage
    enum StageHorizontalAlign {
        STAGE_H_ALIGN_C,
        STAGE_H_ALIGN_L,
        STAGE_H_ALIGN_R
    };

    /// The possible vertical position of the Stage
    enum StageVerticalAlign {
        STAGE_V_ALIGN_C,
        STAGE_V_ALIGN_T,       
        STAGE_V_ALIGN_B
    };

    /// The possible elements of a Stage.alignMode.
    enum AlignMode {
        STAGE_ALIGN_L,
        STAGE_ALIGN_T,
        STAGE_ALIGN_R,
        STAGE_ALIGN_B
    };

    /// Set the current display quality of the entire SWF.
    void setQuality(Quality q);

    /// Get the current display quality.
    Quality getQuality() const { return _quality; }

    /// Sets movie_root's horizontal and vertical alignment to one
    /// of the three possible positions for each dimension.
    void setStageAlignment(short s);

    typedef std::pair<StageHorizontalAlign, StageVerticalAlign> StageAlign;

    /// Returns the current alignment of the stage (left/right/centre, top/
    /// bottom/centre) as a std::pair
    StageAlign getStageAlignment() const;

	/// Returns the current value of _showMenu which instructs the gui about
	/// how much to display in the context menu
	bool getShowMenuState() const;

	/// Sets the value of _showMenu and calls the fscommand handler for the
	/// current gui
	void setShowMenuState( bool state );

    /// Sets the Stage object's align mode.
    void setStageScaleMode(ScaleMode sm);
    
    /// Returns the Stage object's align mode.
    ScaleMode getStageScaleMode() const { return _scaleMode; }

    // The string representation of the current align mode.
    std::string getStageAlignMode() const;

    /// Returns the Stage object's align mode.
    DisplayState getStageDisplayState() const { return _displayState; }

    // The string representation of the current align mode.
    void setStageDisplayState(const DisplayState ds);

    /// Action priority levels
    enum ActionPriorityLevel {

        /// Init actions, Init event handlers
        apINIT=0,

        /// Construct event handlers
        apCONSTRUCT=1,

        /// EnterFrame event handlers
        apENTERFRAME=2,

        /// Frame actions, load handlers, unload handlers
        apDOACTION=3,

        /// Last element used to easy computation of size...
        apSIZE
        
    };

    /// Push an executable code to the ActionQueue
    void pushAction(std::auto_ptr<ExecutableCode> code, int lvl=apDOACTION);

    /// Push an executable code to the ActionQueue
    void pushAction(const action_buffer& buf, DisplayObject* target,
            int lvl=apDOACTION);

    /// Push a function code to the ActionQueue
    void pushAction(as_function* func, DisplayObject* target,
            int lvl=apDOACTION);

#ifdef GNASH_USE_GC
    /// Mark all reachable resources (for GC)
    //
    /// Resources reachable from movie_root are:
    ///
    /// - All _level# movies (_movies)
    /// - The original root movie (_rootMovie)
    /// - Mouse entities (m_mouse_button_state)
    /// - Timer targets (_intervalTimers)
    /// - Resources reachable by ActionQueue code (_actionQueue)
    /// - Key listeners (_keyListeners)
    /// - Mouse listeners (_mouseListeners)
    /// - Any DisplayObject being dragged 
    ///
    void markReachableResources() const;
#endif // GNASH_USE_GC

    /// \brief
    /// Register a newly born advanceable DisplayObject to the
    /// list of DisplayObjects to be advanced on next ::advance call.
    //
    /// The DisplayObject will only be advanced if not unloaded when
    /// its turn comes. Characters are advanced in reverse-placement
    /// order (first registered is advanced last)
    ///
    void addLiveChar(DisplayObject* ch)
    {
        // Don't register the object in the list twice 
#if GNASH_PARANOIA_LEVEL > 1
        assert(std::find(_liveChars.begin(), _liveChars.end(), ch) ==
            _liveChars.end());
#endif
        _liveChars.push_front(ch);
    }

    /// Cleanup all resources and run the GC collector
    //
    /// This method should be invoked before calling setRootMovie again
    /// for a clean restart.
    ///
    void clear();

    /// Reset stage to its initial state
    void reset();

    /// Call this method for disabling run of actions
    //
    /// NOTE: this will only work for queued actions, not
    ///       for *every* action. Supposedly all actions should
    ///       be queued, but this is not really always the case.
    ///       Notable exceptions are:
    ///         - Actions in callFrame target frame
    ///           but only executed by execution of the callFrame opcode
    ///         - on{,Clip}{Initialize,Construct} event handlers
    ///         - User event handlers (mouse,keyboard)
    ///
    void disableScripts();

    /// Return true if scripts execution is disabled
    bool scriptsDisabled() const { return _disableScripts; };

    /// Process action queues with higher priority then the priority
    /// of the action queue currently being processed.
    //
    /// This is intended to be called at the end of any function call
    /// and at the end of an action block.
    ///
    /// TODO: be aware of infinite loops !
    ///
    void flushHigherPriorityActionQueues();

    DisplayObject* findCharacterByTarget(const std::string& tgtstr) const;

    /// Queue a request for loading a movie
    //
    /// This function constructs the URL and, if required, the postdata
    /// from the arguments. The variables to send should *not* be appended
    /// to @param urlstr before calling this function.
    //
    /// @param urlstr   The url exactly as requested. This may already
    ///                 contain a query string.
    /// @param target   Target for request.
    /// @param data     The variables data to send, URL encoded in
    ///                 key/value pairs
    /// @param method   The VariablesMethod to use for sending the data. If
    ///                 MovieClip::METHOD_NONE, no data will be sent.
    /// @param handler  An object which will be signalled of load
    ///                 events (onLoadStart, onLoadComplete, onLoadInit,
    ///                 onLoadError). Can be null if caller doesn't care.
    ///                 
    void loadMovie(const std::string& url, const std::string& target,
            const std::string& data, MovieClip::VariablesMethod method,
            as_object* handler=0)
    {
        _movieLoader.loadMovie(url, target, data, method, handler);
    }

    /// Send a request to the hosting application (e.g. browser).
    //
    /// This function constructs the URL and, if required, the postdata
    /// from the arguments. The variables to send should *not* be appended
    /// to @param urlstr before calling this function.
    //
    /// @param urlstr   The url exactly as requested. This may already
    ///                 contain a query string.
    /// @param target   Target for request.
    /// @param data     The variables data to send, URL encoded in
    ///                 key/value pairs
    /// @param method   The VariablesMethod to use for sending the data. If
    ///                 MovieClip::METHOD_NONE, no data will be sent.
    void getURL(const std::string& urlstr, const std::string& target,
            const std::string& data, MovieClip::VariablesMethod method);


    /// Return true if the given string can be interpreted as a _level name
    //
    /// @param name
    ///   The target string.
    ///   Will be considered case-insensitive if VM version is < 7.
    ///
    /// @param levelno
    ///   Output parameter, will be set to the level number, if true is
    ///   returned
    bool isLevelTarget(const std::string& name, unsigned int& levelno);

    key::code lastKeyEvent() const {
        return _lastKeyEvent;
    }

    const std::bitset<key::KEYCOUNT>& unreleasedKeys() const {
        return _unreleasedKeys;
    }

    /// Set a filedescriptor to use for host application requests
    /// (for browser communication mostly)
    void setHostFD(int fd)
    {
        assert(fd > 0);
        _hostfd = fd;
    }

    /// Get the filedescriptor to use for host application requests
    /// (for browser communication mostly)
    ///
    /// @return -1 if no filedescriptor is provided by host app.
    int getHostFD() const
    {
        return _hostfd;
    }

    /// Abstract base class for FS handlers
    class AbstractFsCallback {
    public:
        virtual void notify(const std::string& cmd, const std::string& arg)=0;
        virtual ~AbstractFsCallback() {}
    };

    /// ActionScript embedded in a movie can use the built-in
    /// fscommand() function to send data back to the host
    /// application.  If you are interested in this data, register
    /// a handler, which will be called when the embedded scripts
    /// call fscommand().
    ///
    /// The handler gets the MovieClip* that the script is
    /// embedded in, and the two string arguments passed by the
    /// script to fscommand().
    DSOEXPORT void registerFSCommandCallback(AbstractFsCallback* handler)
    {
        _fsCommandHandler = handler;
    }

    /// Call this to notify FS commands
    DSOEXPORT void handleFsCommand(const std::string& cmd,
            const std::string& arg) const;

    /// Abstract base class for hosting app handler
    class AbstractIfaceCallback
    {
    public:

        /// Get Gui-related information for the core.
        //
        /// This should be used for occasional AS calls, such as for
        /// Mouse.hide, System.capabilities etc. The return can be
        /// various types, so it is passed as a string.
        virtual std::string call(const std::string& cmd,
                const std::string& arg = std::string()) = 0;

        /// Ask the hosting application for a yes / no answer to
        /// a question.
        virtual bool yesNo(const std::string& cmd) = 0;

        /// Send an error message to the hosting application.
        //
        /// This does not have to be implemented; the default is a no-op.
        virtual void error(const std::string& /*msg*/) {}

        virtual ~AbstractIfaceCallback() {}
    };

    /// A callback to the GUI (or whatever is listening) for sending
    /// events and receiving replies. Used for ActionScript interface
    /// with the gui (Mouse visibility, Stage alignment etc and System
    /// information, for instance).
    ///
    /// See callInterface method
    DSOEXPORT void registerEventCallback(AbstractIfaceCallback* handler)
    {
        _interfaceHandler = handler;
    }

    /// Call into the hosting application
    ///
    /// Will use callback set with registerEventCallback
    DSOEXPORT std::string callInterface(const std::string& cmd,
            const std::string& arg = std::string()) const;

    /// Send an error message to the hosting application.
    //
    /// @param msg  A message to send describing the error.
    //
    /// The hosting app decides what to do with the message, or whether it
    /// wants to do anything at all. It may show a popup box.
    DSOEXPORT void errorInterface(const std::string& msg) const;

    /// Called from the ScriptLimits tag parser to set the
    /// global script limits. It is expected behaviour that
    /// each new loaded movie should override this.
    /// Can be overridden from gnashrc.
    //
    /// @param recursion the maximum number of recursions when
    ///             finding 'super'.
    ///             The default value for this (i.e. when no
    ///             ScriptLimits tag is present) is documented to be
    ///             256, but this may change and appears not to be
    ///             crucial for (backward) compatibility.
    /// @param timeout the timeout in seconds for script execution.
    ///             The default value for this (i.e. when no
    ///             ScriptLimits tag is present) is documented to be
    ///             15 to 20 seconds, depending on platform.
    void setScriptLimits(boost::uint16_t recursion, boost::uint16_t timeout);
    
    /// Get the current global recursion limit for this movie: it can
    /// be changed by loaded movies.
    boost::uint16_t getRecursionLimit() const
    {
        return _recursionLimit;
    }

    /// Get the current global script timeout limit for this movie: it
    /// can be changed by loaded movies.
    boost::uint16_t getTimeoutLimit() const
    {
        return _timeoutLimit;
    }

#ifdef USE_SWFTREE
    typedef std::pair<std::string, std::string> StringPair;
    void getMovieInfo(tree<StringPair>& tr, tree<StringPair>::iterator it);
    void getCharacterTree(tree<StringPair>& tr, tree<StringPair>::iterator it);
#endif

	/// Get URL of the SWF movie used to initialize this VM
	//
	/// This information will be used for security checks
	///
	const std::string& getOriginalURL() const { return _originalURL; }

    const RunResources& runResources() const { return _runResources; }

private:

    /// Set the root movie, replacing the current one if any.
    //
    /// This is needed for the cases in which the top-level movie
    /// is replaced by another movie by effect of a loadMovie call
    /// or similar.
    ///
    /// TODO: inspect what happens about VM version
    ///   (should the *new* movie drive VM operations?
    ///    -- hope not ! )
    ///
    /// Make sure to call this method before using the movie_root,
    /// as most operations are delegated to the associated/wrapped
    /// Movie.
    ///
    /// Note that the display viewport will be updated to match
    /// the size of given movie.
    ///
    /// A call to this method is equivalent to a call to setLevel(0, movie).
    ///
    /// @param movie
    /// The Movie to wrap.
    /// Must have a depth of 0.
    ///
    void setRootMovie(Movie* movie);

    const RunResources& _runResources; 

    /// The URL of the original root movie.
    //
    /// This is a runtime constant because it must not change during a 
    /// run.
    const std::string _originalURL;

    /// This initializes a SharedObjectLibrary, which requires 
    /// _originalURL, so that must be initialized first.
    VM& _vm;

    /// Registered Interface command handler, if any
    AbstractIfaceCallback* _interfaceHandler;

    /// Registered FsCommand handler, if any
    AbstractFsCallback* _fsCommandHandler;

    /// Listeners container
    typedef std::list<DisplayObject*> Listeners;

    /// Take care of dragging, if needed
    void doMouseDrag();

    /// Delete all elements on the action queue and empty it.
    void clearActionQueue();

    /// Delete all elements on the timers list
    void clearIntervalTimers();

    /// Execute expired timers
    void executeAdvanceCallbacks();
    
    /// Execute expired timers
    void executeTimers();

    /// Remove unloaded key and mouselisteners.
    void cleanupUnloadedListeners()
    {
        cleanupUnloadedListeners(_keyListeners);
        cleanupUnloadedListeners(_mouseListeners);
    }

    /// Erase unloaded DisplayObjects from the given listeners list
    static void cleanupUnloadedListeners(Listeners& ll);

<<<<<<< HEAD
    /// Cleanup references to unloaded DisplayObjects and run the GC.
=======
    /// Cleanup references to unloaded DisplayObjects and run the
    /// garbage collector.
>>>>>>> a672957c
    void cleanupAndCollect();

    /// Push a DisplayObject listener to the front of given container, if not
    /// already present
    static void add_listener(Listeners& ll, DisplayObject* elem);

    /// Remove a listener from the list
    static void remove_listener(Listeners& ll, DisplayObject* elem);

    /// This function should return TRUE iff any action triggered
    /// by the event requires redraw, see \ref events_handling for
    /// more info.
    bool fire_mouse_event();

    /// \brief
    /// Return the topmost entity covering the given point
    /// and enabled to receive mouse events.
    //
    /// Return NULL if no "active" entity is found under the pointer.
    ///
    /// Coordinates of the point are given in world coordinate space.
    /// (twips)
    ///
    /// @param x
    ///     X ordinate of the pointer, in world coordinate space (twips)
    ///
    /// @param y
    ///     Y ordinate of the pointer, in world coordiante space (twips).
    ///
    InteractiveObject* getTopmostMouseEntity(boost::int32_t x,
            boost::int32_t y) const;

    /// Delete DisplayObjects removed from the stage
    /// from the display lists
    void cleanupDisplayList();

    /// Advance a live DisplayObject
    //
    /// @param ch
    ///     The DisplayObject to advance, will NOT be advanced if unloaded
    ///
    static void advanceLiveChar(DisplayObject* ch);

    /// Advance all non-unloaded live chars
    void advanceLiveChars();

<<<<<<< HEAD
    /// Put the given movie at the given level 
    //
    /// @param movie
    /// The Movie to store at the given level.
    /// Its depth will be set to <num>+DisplayObject::staticDepthOffset and
    /// its name to _level<num>
    void setLevel(unsigned int num, Movie* movie);
=======
    /// Return the global Key object 
    Keyboard_as* getKeyObject();

    /// Return the global Mouse object 
    as_object* getMouseObject();
>>>>>>> a672957c

    /// Boundaries of the Stage are always world boundaries
    /// and are only invalidated by changes in the background
    /// color.
    void setInvalidated() { _invalidated = true; }

    /// Every ::display call clears the invalidated flag
    //
    /// See setInvalidated();
    ///
    void clearInvalidated() { _invalidated = false; }

    /// An invalidated stage will trigger complete redraw
    //
    /// So, this method should return true everytime a complete
    /// redraw is needed. This is tipically only needed when
    /// the background changes.
    ///
    /// See setInvalidated() and clearInvalidated().
    ///
    bool isInvalidated() { return _invalidated; }

    /// Return the priority level of first action queue containing actions.
    //
    /// Scanned in proprity order (lower first)
    ///
    int minPopulatedPriorityQueue() const;

    /// Process all actions in the the given queue, till more actions
    /// are found in lower levels, in which case we have an earlier
    /// return.
    int processActionQueue(int lvl);

    bool processingActions() const
    {
        return (_processingActionLevel < apSIZE);
    }

    const DisplayObject* findDropTarget(boost::int32_t x, boost::int32_t y,
            DisplayObject* dragging) const;

    void handleActionLimitHit(const std::string& ref);
    /// A list of AdvanceableCharacters
    //
    /// This is a list (not a vector) as we want to allow
    /// ::advance of each element to insert new DisplayObjects before
    /// the start w/out invalidating iterators scanning the
    /// list forward for proper movie advancement
    typedef std::list<DisplayObject*> LiveChars;

    /// The list of advanceable DisplayObject, in placement order
    LiveChars _liveChars;

    typedef std::list<ExecutableCode*> ActionQueue;

    ActionQueue _actionQueue[apSIZE];

    /// Process all actions in the queue
    void processActionQueue();

    int m_viewport_x0, m_viewport_y0;

    /// Width and height of viewport, in pixels
    int m_viewport_width, m_viewport_height;

    rgba m_background_color;
    bool m_background_color_set;

    float m_timer;
    int m_mouse_x, m_mouse_y, m_mouse_buttons;

    MouseButtonState  _mouseButtonState;

    /// Objects requesting a callback on every movie_root::advance()
    typedef std::set<ActiveRelay*> ObjectCallbacks;
    ObjectCallbacks _objectCallbacks;

    LoadCallbacks _loadCallbacks;

    typedef std::map<int, Timer*> TimerMap;

    TimerMap _intervalTimers;
    unsigned int _lastTimerId;

    /// bit-array for recording the unreleased keys
    std::bitset<key::KEYCOUNT> _unreleasedKeys;   

    key::code _lastKeyEvent;

    /// Characters for listening key events
    Listeners _keyListeners;

    /// Objects listening for mouse events (down,up,move)
    Listeners _mouseListeners;

    /// The DisplayObject currently holding focus, or 0 if no focus.
    DisplayObject* _currentFocus;

    /// @todo fold this into m_mouse_button_state?
    drag_state m_drag_state;

    typedef MovieClip* LevelMovie;
    typedef std::map<int, LevelMovie> Levels;

    /// The movie instance wrapped by this movie_root
    //
    /// We keep a pointer to the base MovieClip class
    /// to avoid having to replicate all of the base class
    /// interface to the Movie class definition
    Levels _movies;

    /// The root movie. This is initially the same as getLevel(0) but might
    /// change during the run. It will be used to setup and retrive initial
    /// stage size
    Movie* _rootMovie;

    /// See setInvalidated
    bool _invalidated;

    /// This is set to true if execution of scripts
    /// aborted due to action limit set or whatever else
    bool _disableScripts;

    int _processingActionLevel;
    
    /// filedescriptor to write to for host application requests
    //
    /// -1 if none
    int _hostfd;

    /// The display quality of the entire movie.
    //
    /// This is here, not just in the Renderer, so that AS compatibility
    /// does not rely on the presence of a renderer.
    Quality _quality;

    std::bitset<4u> _alignMode;

	bool _showMenu;
    
    ScaleMode _scaleMode;
    
    DisplayState _displayState;
    
    // The maximum number of recursions e.g. when finding
    // 'super', set in the ScriptLimits tag.
    boost::uint16_t _recursionLimit;

    // The timeout in seconds for script execution, in the
    // ScriptLimits tag.    
    boost::uint16_t _timeoutLimit;

    // delay between movie advancement, in milliseconds
    unsigned int _movieAdvancementDelay;

    // time of last movie advancement, in milliseconds
    unsigned int _lastMovieAdvancement;

    size_t _unnamedInstance;

    MovieLoader _movieLoader;

};

DSOEXPORT short stringToStageAlign(const std::string& s);

} // namespace gnash

#endif // GNASH_MOVIE_ROOT_H

// Local Variables:
// mode: C++
// indent-tabs-mode: t
// End:<|MERGE_RESOLUTION|>--- conflicted
+++ resolved
@@ -968,12 +968,7 @@
     /// Erase unloaded DisplayObjects from the given listeners list
     static void cleanupUnloadedListeners(Listeners& ll);
 
-<<<<<<< HEAD
     /// Cleanup references to unloaded DisplayObjects and run the GC.
-=======
-    /// Cleanup references to unloaded DisplayObjects and run the
-    /// garbage collector.
->>>>>>> a672957c
     void cleanupAndCollect();
 
     /// Push a DisplayObject listener to the front of given container, if not
@@ -1019,22 +1014,6 @@
 
     /// Advance all non-unloaded live chars
     void advanceLiveChars();
-
-<<<<<<< HEAD
-    /// Put the given movie at the given level 
-    //
-    /// @param movie
-    /// The Movie to store at the given level.
-    /// Its depth will be set to <num>+DisplayObject::staticDepthOffset and
-    /// its name to _level<num>
-    void setLevel(unsigned int num, Movie* movie);
-=======
-    /// Return the global Key object 
-    Keyboard_as* getKeyObject();
-
-    /// Return the global Mouse object 
-    as_object* getMouseObject();
->>>>>>> a672957c
 
     /// Boundaries of the Stage are always world boundaries
     /// and are only invalidated by changes in the background
