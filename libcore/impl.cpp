// impl.cpp:  Implement ActionScript tags, movie loading, library, for Gnash.
// 
//   Copyright (C) 2005, 2006, 2007, 2008, 2009 Free Software Foundation, Inc.
// 
// This program is free software; you can redistribute it and/or modify
// it under the terms of the GNU General Public License as published by
// the Free Software Foundation; either version 3 of the License, or
// (at your option) any later version.
// 
// This program is distributed in the hope that it will be useful,
// but WITHOUT ANY WARRANTY; without even the implied warranty of
// MERCHANTABILITY or FITNESS FOR A PARTICULAR PURPOSE.  See the
// GNU General Public License for more details.
//
// You should have received a copy of the GNU General Public License
// along with this program; if not, write to the Free Software
// Foundation, Inc., 51 Franklin St, Fifth Floor, Boston, MA  02110-1301  USA
//


#include "smart_ptr.h" // GNASH_USE_GC
#include "IOChannel.h"
#include "utility.h"
#include "impl.h"
#include "fontlib.h"
#include "log.h"
#include "GnashImage.h"
#include "sprite_definition.h"
#include "SWFMovieDefinition.h"
#include "swf.h"
#include "swf/TagLoadersTable.h"
#include "URL.h"
#include "StreamProvider.h"
#include "MovieClip.h"
#include "VM.h"
#include "ScriptLimitsTag.h"
#include "BitmapMovieDefinition.h"
#include "DefineFontAlignZonesTag.h"
#include "DefineShapeTag.h"
#include "DefineButtonCxformTag.h"
#include "CSMTextSettingsTag.h"
#include "DefineFontTag.h"
#include "DefineButtonTag.h"
#include "DefineTextTag.h"
#include "PlaceObject2Tag.h"
#include "RemoveObjectTag.h"
#include "DoABCTag.h"
#include "DoActionTag.h"
#include "DoInitActionTag.h"
#include "DefineEditTextTag.h"
#include "SetBackgroundColorTag.h"
#include "StartSoundTag.h"
#include "StreamSoundBlockTag.h"
#include "SymbolClassTag.h"
#include "DefineButtonSoundTag.h"
#include "DefineMorphShapeTag.h"
#include "DefineVideoStreamTag.h"
#include "DefineFontNameTag.h"
#include "VideoFrameTag.h"
#include "swf/tag_loaders.h" // for all tag loaders..
#include "RunInfo.h"
#ifdef GNASH_USE_GC
#include "GC.h"
#endif

#include <string>
#include <map>
#include <memory> // for auto_ptr
#include <algorithm>


namespace gnash
{

// Forward declarations
namespace {
    FileType getFileType(IOChannel& in);
    SWFMovieDefinition* createSWFMovie(std::auto_ptr<IOChannel> in,
            const std::string& url, const RunInfo& runInfo,
            bool startLoaderThread);
}

static void clear_library();

// Associate the specified tag type with the given tag loader
// function.
void
register_tag_loader(SWF::TagType t, SWF::TagLoadersTable::loader_function lf)
{
  using SWF::TagLoadersTable;

  TagLoadersTable& table = TagLoadersTable::getInstance();

  bool loader_registered = table.register_loader(t, lf);
  assert(loader_registered);
}

static void ensure_loaders_registered()
{
    using namespace SWF::tag_loaders;
    using namespace SWF;

    static bool s_registered = false;

    if (s_registered) return;

    // Register the standard loaders.
    s_registered = true;

    // End tag doesn't really need to exist.
    // TODO: use null_loader here ?
    register_tag_loader(SWF::END, end_loader);

    register_tag_loader(SWF::DEFINESHAPE, DefineShapeTag::loader);
    register_tag_loader(SWF::FREECHARACTER, fixme_loader); // 03
    register_tag_loader(SWF::PLACEOBJECT, PlaceObject2Tag::loader);
    register_tag_loader(SWF::REMOVEOBJECT,  RemoveObjectTag::loader); // 05
    register_tag_loader(SWF::DEFINEBITS,  define_bits_jpeg_loader);
    register_tag_loader(SWF::DEFINEBUTTON, DefineButtonTag::loader);
    register_tag_loader(SWF::JPEGTABLES, jpeg_tables_loader);
    register_tag_loader(SWF::SETBACKGROUNDCOLOR, SetBackgroundColorTag::loader);
    register_tag_loader(SWF::DEFINEFONT, DefineFontTag::loader);
    register_tag_loader(SWF::DEFINETEXT, DefineTextTag::loader);
    register_tag_loader(SWF::DOACTION,  DoActionTag::doActionLoader);
    register_tag_loader(SWF::DEFINEFONTINFO, DefineFontInfoTag::loader);
    // 62
    register_tag_loader(SWF::DEFINEFONTINFO2, DefineFontInfoTag::loader);
    register_tag_loader(SWF::DEFINESOUND, define_sound_loader);
    register_tag_loader(SWF::STARTSOUND, StartSoundTag::loader);
    // 89
    register_tag_loader(SWF::STARTSOUND2, StartSound2Tag::loader);

    register_tag_loader(SWF::STOPSOUND, fixme_loader); // 16 

    // 17
    register_tag_loader(SWF::DEFINEBUTTONSOUND, DefineButtonSoundTag::loader);
    // 18
    register_tag_loader(SWF::SOUNDSTREAMHEAD, sound_stream_head_loader);
    // 19
    register_tag_loader(SWF::SOUNDSTREAMBLOCK, StreamSoundBlockTag::loader);
    register_tag_loader(SWF::DEFINELOSSLESS, define_bits_lossless_2_loader);
    register_tag_loader(SWF::DEFINEBITSJPEG2, define_bits_jpeg2_loader);
    register_tag_loader(SWF::DEFINESHAPE2,  DefineShapeTag::loader);
    register_tag_loader(SWF::DEFINEBUTTONCXFORM, DefineButtonCxformTag::loader); // 23
    // "protect" tag; we're not an authoring tool so we don't care.
    // (might be nice to dump the password instead..)
    register_tag_loader(SWF::PROTECT, null_loader);
    register_tag_loader(SWF::PATHSAREPOSTSCRIPT, fixme_loader); // 25
    register_tag_loader(SWF::PLACEOBJECT2,  PlaceObject2Tag::loader);
    // 27 - _UNKNOWN_ unimplemented
    register_tag_loader(SWF::REMOVEOBJECT2, RemoveObjectTag::loader); // 28
    register_tag_loader(SWF::SYNCFRAME, fixme_loader); // 29
    // 30 - _UNKNOWN_ unimplemented
    register_tag_loader(SWF::FREEALL, fixme_loader); // 31
    register_tag_loader(SWF::DEFINESHAPE3,  DefineShapeTag::loader);
    register_tag_loader(SWF::DEFINETEXT2, DefineText2Tag::loader);
    // 37
    register_tag_loader(SWF::DEFINEBUTTON2, DefineButton2Tag::loader);
    register_tag_loader(SWF::DEFINEBITSJPEG3, define_bits_jpeg3_loader);
    register_tag_loader(SWF::DEFINELOSSLESS2, define_bits_lossless_2_loader);
    register_tag_loader(SWF::DEFINEEDITTEXT, DefineEditTextTag::loader);
    register_tag_loader(SWF::DEFINEVIDEO, fixme_loader); // 38
    register_tag_loader(SWF::DEFINESPRITE,  sprite_loader);
    register_tag_loader(SWF::NAMECHARACTER, fixme_loader); // 40
    register_tag_loader(SWF::SERIALNUMBER,  serialnumber_loader); // 41
    register_tag_loader(SWF::DEFINETEXTFORMAT, fixme_loader); // 42
    register_tag_loader(SWF::FRAMELABEL,  frame_label_loader); // 43

    // TODO: Implement, but fixme_loader breaks tests.
    register_tag_loader(SWF::DEFINEBEHAVIOR, fixme_loader); // 44

    register_tag_loader(SWF::SOUNDSTREAMHEAD2, sound_stream_head_loader); // 45
    // 46
    register_tag_loader(SWF::DEFINEMORPHSHAPE, DefineMorphShapeTag::loader);
    register_tag_loader(SWF::FRAMETAG,  fixme_loader); // 47
    // 48
    register_tag_loader(SWF::DEFINEFONT2, DefineFontTag::loader);
    register_tag_loader(SWF::GENCOMMAND,  fixme_loader); // 49
    register_tag_loader(SWF::DEFINECOMMANDOBJ, fixme_loader); // 50
    register_tag_loader(SWF::CHARACTERSET,  fixme_loader); // 51
    register_tag_loader(SWF::FONTREF, fixme_loader); // 52

    // TODO: Implement, but fixme_loader breaks tests.
    register_tag_loader(SWF::DEFINEFUNCTION, fixme_loader); // 53 
    register_tag_loader(SWF::PLACEFUNCTION, fixme_loader); // 54 
    register_tag_loader(SWF::GENTAGOBJECT, fixme_loader); // 55 

    register_tag_loader(SWF::EXPORTASSETS, export_loader); // 56
    register_tag_loader(SWF::IMPORTASSETS, import_loader); // 57

    //  We're not an authoring tool so we don't care.
    // (might be nice to dump the password instead..)
    register_tag_loader(SWF::ENABLEDEBUGGER, null_loader);    // 58

    register_tag_loader(SWF::INITACTION, DoInitActionTag::doInitActionLoader);  // 59  

    // 60
    register_tag_loader(SWF::DEFINEVIDEOSTREAM, DefineVideoStreamTag::loader);
    // 61
    register_tag_loader(SWF::VIDEOFRAME, VideoFrameTag::loader);

    // 62, DEFINEFONTINFO2 is done above.
    // We're not an authoring tool.
    register_tag_loader(SWF::DEBUGID, null_loader); // 63

    //  We're not an authoring tool so we don't care.
    // (might be nice to dump the password instead..)
    register_tag_loader(SWF::ENABLEDEBUGGER2, null_loader);    // 64
    register_tag_loader(SWF::SCRIPTLIMITS, ScriptLimitsTag::loader); //65

    // TODO: Fix this, but probably not critical.
    register_tag_loader(SWF::SETTABINDEX, fixme_loader); //66 

    // TODO: Alexis reference says these are 83, 84. The 67,68 comes from Tamarin.
    // Figure out which one is correct (possibly both are).
    register_tag_loader(SWF::DEFINESHAPE4_, DefineShapeTag::loader); // 67
    // 68
    register_tag_loader(SWF::DEFINEMORPHSHAPE2_, DefineMorphShapeTag::loader);
    // 69
    register_tag_loader(SWF::FILEATTRIBUTES, file_attributes_loader);
    register_tag_loader(SWF::PLACEOBJECT3, PlaceObject2Tag::loader); // 70
    register_tag_loader(SWF::IMPORTASSETS2, import_loader); // 71

    register_tag_loader(SWF::DOABC, DoABCTag::doABCLoader); // 72 -- AS3 codeblock.
    register_tag_loader(SWF::DEFINEALIGNZONES, DefineFontAlignZonesTag::loader); // 73

    register_tag_loader(SWF::CSMTEXTSETTINGS, CSMTextSettingsTag::loader); // 74
    register_tag_loader(SWF::DEFINEFONT3, DefineFontTag::loader); // 75
    register_tag_loader(SWF::SYMBOLCLASS, SymbolClassTag::loader); // 76 
    register_tag_loader(SWF::METADATA, metadata_loader); // 77
    register_tag_loader(SWF::DEFINESCALINGGRID, fixme_loader); // 78
<<<<<<< HEAD
    register_tag_loader(SWF::DOABCDEFINE, DoABCTag::doABCLoader); // 82 -- AS3 codeblock.
    register_tag_loader(SWF::DEFINESHAPE4, define_shape_loader); // 83
    register_tag_loader(SWF::DEFINEMORPHSHAPE2, define_shape_morph_loader); // 84
=======
    register_tag_loader(SWF::DOABCDEFINE, abc_loader); // 82 -- AS3 codeblock.
    register_tag_loader(SWF::DEFINESHAPE4, DefineShapeTag::loader); // 83
    // 84
    register_tag_loader(SWF::DEFINEMORPHSHAPE2, DefineMorphShapeTag::loader);
>>>>>>> 40d13f00
    register_tag_loader(SWF::DEFINESCENEANDFRAMELABELDATA,define_scene_frame_label_loader); //86
    // 88
    register_tag_loader(SWF::DEFINEFONTNAME, DefineFontNameTag::loader);

    register_tag_loader(SWF::REFLEX, reflex_loader); // 777
}

// Create a movie_definition from an image format stream
// NOTE: this method assumes this *is* the format described in the
// FileType type
// TODO: The pp won't display PNGs for SWF7 or below.
static movie_definition*
createBitmapMovie(std::auto_ptr<IOChannel> in, const std::string& url,
        FileType type)
{
    assert (in.get());

    // readImageData takes a shared pointer because JPEG streams sometimes need
    // to transfer ownership.
    boost::shared_ptr<IOChannel> imageData(in.release());

    try
    {
        std::auto_ptr<GnashImage> im(
                ImageInput::readImageData(imageData, type));

        if (!im.get())
        {
            log_error(_("Can't read image file from %s"), url);
            return NULL;
        } 

        BitmapMovieDefinition* mdef = new BitmapMovieDefinition(im, url);
        return mdef;

    }
    catch (ParserException& e)
    {
        log_error(_("Parsing error: %s"), e.what());
        return NULL;
    }

}


movie_definition*
create_movie(std::auto_ptr<IOChannel> in, const std::string& url,
        const RunInfo& runInfo, bool startLoaderThread)
{
  assert(in.get());

  ensure_loaders_registered();

  // see if it's a jpeg or an swf
  FileType type = getFileType(*in);

    switch (type)
    {
        case GNASH_FILETYPE_JPEG:
        case GNASH_FILETYPE_PNG:
        case GNASH_FILETYPE_GIF:
        {
            if ( startLoaderThread == false )
            {
              log_unimpl(_("Requested to keep from completely loading "
                           "a movie, but the movie in question is an "
                           "image, for which we don't yet have the "
                           "concept of a 'loading thread'"));
            }
            return createBitmapMovie(in, url, type);
        }


        case GNASH_FILETYPE_SWF:
            return createSWFMovie(in, url, runInfo, startLoaderThread);

        case GNASH_FILETYPE_FLV:
            log_unimpl(_("FLV can't be loaded directly as a movie"));
            return NULL;

        default:
            log_error(_("unknown file type (%s)"), type);
            break;
    }

    return NULL;
}

movie_definition*
create_movie(const URL& url, const RunInfo& runInfo, const char* reset_url,
        bool startLoaderThread, const std::string* postdata)
{

  std::auto_ptr<IOChannel> in;

  const StreamProvider& streamProvider = runInfo.streamProvider();

  const RcInitFile& rcfile = RcInitFile::getDefaultInstance();

  if (postdata) {
      in = streamProvider.getStream(url, *postdata, rcfile.saveLoadedMedia());
  }
  else in = streamProvider.getStream(url, rcfile.saveLoadedMedia());

  if ( ! in.get() )
  {
      log_error(_("failed to open '%s'; can't create movie"), url);
      return NULL;
  }
  
  if (in->bad())
  {
      log_error(_("streamProvider opener can't open '%s'"), url);
      return NULL;
  }

  std::string urlstr = url.str();
  const char* movie_url = reset_url ? reset_url : urlstr.c_str();
  movie_definition* ret = create_movie(in, movie_url, runInfo,
          startLoaderThread);

  return ret;


}


namespace {

/// Get type of file looking at first bytes
FileType
getFileType(IOChannel& in)
{
    in.seek(0);

    char buf[3];
    
    if (in.read(buf, 3) < 3)
    {
        log_error(_("Can't read file header"));
        in.seek(0);
        return GNASH_FILETYPE_UNKNOWN;
    }
    
    // This is the magic number {0xff, 0xd8, 0xff} for JPEG format files
    if (std::equal(buf, buf + 3, "\xff\xd8\xff"))
    {
        in.seek(0);
        return GNASH_FILETYPE_JPEG;
    }

    // This is the magic number for any PNG format file
    // buf[3] == 'G' (we didn't read so far)
    if (std::equal(buf, buf + 3, "\x89PN")) 
    {
        in.seek(0);
        return GNASH_FILETYPE_PNG;
    }

    // This is the magic number for any GIF format file
    if (std::equal(buf, buf + 3, "GIF"))
    {
        in.seek(0);
        return GNASH_FILETYPE_GIF;
    }

    // This is for SWF (FWS or CWS)
    if (std::equal(buf, buf + 3, "FWS") || std::equal(buf, buf + 3, "CWS"))
    {
        in.seek(0);
        return GNASH_FILETYPE_SWF;
    }

    // Take one guess at what this is. (It's an FLV-format file).
    if (std::equal(buf, buf + 3, "FLV")) {
        return GNASH_FILETYPE_FLV;
    }
    
    // Check if it is an swf embedded in a player (.exe-file)
    if (std::equal(buf, buf + 2, "MZ")) {

        if ( 3 > in.read(buf, 3) )
        {
            log_error(_("Can't read 3 bytes after an MZ (.exe) header"));
            in.seek(0);
            return GNASH_FILETYPE_UNKNOWN;
        }

        while ((buf[0]!='F' && buf[0]!='C') || buf[1]!='W' || buf[2]!='S')
        {
            buf[0] = buf[1];
            buf[1] = buf[2];
            buf[2] = in.read_byte();
            if (in.eof())
            {
                log_error(_("Could not find SWF inside an exe file"));
                in.seek(0);
                return GNASH_FILETYPE_UNKNOWN;
            }
        }
        in.seek(in.tell() - static_cast<std::streamoff>(3));
        return GNASH_FILETYPE_SWF;
    }

    log_error("unknown file type, buf is %c%c%c", buf[0], buf[1], buf[2]);
    return GNASH_FILETYPE_UNKNOWN;
}

// Create a SWFMovieDefinition from an SWF stream
// NOTE: this method assumes this *is* an SWF stream
//
SWFMovieDefinition*
createSWFMovie(std::auto_ptr<IOChannel> in, const std::string& url,
        const RunInfo& runInfo, bool startLoaderThread)
{

    std::auto_ptr<SWFMovieDefinition> m (new SWFMovieDefinition(runInfo));

    const std::string& absURL = URL(url).str();

    if (!m->readHeader(in, absURL)) return 0;
    if (startLoaderThread && !m->completeLoad()) return 0;

    return m.release();
}

}

//
// global gnash management
//


// Maximum release of resources.
void  clear()
{
    // Ideally, we should make sure that function properly signals all threads
    // about exiting and giving them a chance to cleanly exit.
    //
    // If we clear shared memory here we're going to leave threads possibly
    // accessing deleted memory, which would trigger a segfault.
    //
    // My experience is that calling exit(), altought it has the same problem,
    // reduces the chances of segfaulting ...
    //
    // We want this fixed anyway as exit()
    // itselt can also trigger segfaults.
    //
    // See task task #6959 and depending items
    //
    log_debug("Any segfault past this message is likely due to improper "
            "threads cleanup.");

    VM::get().clear();

    clear_library();
    fontlib::clear();

#ifdef GNASH_USE_GC 
    GC::get().collect();

    GC::cleanup();
#endif

    // By setting the render handler to NULL we avoid it being used
    // after it's been de-referenced (fixes bug #21310)
    set_render_handler(NULL);
}

//
// library stuff, for sharing resources among different movies.
//


/// Library of SWF movies indexed by URL strings
//
/// Elements are actually SWFMovieDefinition, the ones
/// associated with URLS. Dunno why, but we were using
/// movie_definition here before so this didn't change
/// when the new class was introduced.
///
class MovieLibrary
{
public:

    struct LibraryItem {
        boost::intrusive_ptr<movie_definition> def;
        unsigned hitCount;
    };

    typedef std::map<std::string, LibraryItem> LibraryContainer;

    MovieLibrary() : 
        _limit(8) 
    {
        RcInitFile& rcfile = RcInitFile::getDefaultInstance();
	    setLimit(rcfile.getMovieLibraryLimit());
    }
  
    /// Sets the maximum number of items to hold in the library. When adding new
    /// items, the one with the least hit count is being removed in that case.
    /// Zero is a valid limit (disables library). 
    void setLimit(unsigned limit)
    {
        _limit = limit;  
        limitSize(_limit);  
    }

    bool get(const std::string& key, boost::intrusive_ptr<movie_definition>* ret)
    {
        LibraryContainer::iterator it = _map.find(key);
        if ( it != _map.end() )
        {
            *ret = it->second.def;
            it->second.hitCount++;
      
            return true;
        }
        return false;
    }

#ifdef GNASH_USE_GC
    /// Mark all library elements as reachable (for GC)
    void markReachableResources() const
    {
        for ( LibraryContainer::const_iterator i=_map.begin(), e=_map.end(); i!=e; ++i)
        {
            i->second.def->setReachable();
        }
    }
#endif

    void add(const std::string& key, movie_definition* mov)
    {

        if (_limit)
        {
            limitSize(_limit-1);
        }
        else return;  // zero limit, library is a no-op

        LibraryItem temp;

        temp.def = mov;
        temp.hitCount=0;

        _map[key] = temp;
    }
  

    void clear() { _map.clear(); }
  
private:

    static bool findWorstHitCount(const MovieLibrary::LibraryContainer::value_type& a,
                                const MovieLibrary::LibraryContainer::value_type& b)
    {
        return (a.second.hitCount < b.second.hitCount);
    }

    LibraryContainer _map;
    unsigned _limit;

    void limitSize(unsigned max) 
    {

        if (max < 1) 
        {
            clear();
            return;
        }

        while (_map.size() > max) 
        {
            _map.erase(std::min_element(_map.begin(), _map.end(), &findWorstHitCount));
        }
    
    }
  
};

static MovieLibrary s_movie_library;

static void clear_library()
    // Drop all library references to movie_definitions, so they
    // can be cleaned up.
{
    s_movie_library.clear();
}

// Try to load a movie from the given url, if we haven't
// loaded it already.  Add it to our library on success, and
// return a pointer to it.
//
movie_definition* create_library_movie(const URL& url, const RunInfo& runInfo,
        const char* real_url, bool startLoaderThread,
        const std::string* postdata)
{

    // Use real_url as label for cache if available 
    std::string cache_label = real_url ? URL(real_url).str() : url.str();

    // Is the movie already in the library? (don't check if we have post data!)
    if (!postdata)
    {
        boost::intrusive_ptr<movie_definition>  m;
        if ( s_movie_library.get(cache_label, &m) )
        {
            log_debug(_("Movie %s already in library"), cache_label);
            return m.get();
        }
    }

    // Try to open a file under the filename, but DO NOT start
    // the loader thread now to avoid IMPORT tag loaders from 
    // calling create_library_movie() again and NOT finding
    // the just-created movie.
    movie_definition* mov = create_movie(url, runInfo, real_url, false,
            postdata);

    if (!mov)
    {
        log_error(_("Couldn't load library movie '%s'"), url.str());
        return NULL;
    }

    // Movie is good, add to the library 
    if (!postdata) // don't add if we POSTed
    {
        s_movie_library.add(cache_label, mov);
        log_debug(_("Movie %s (SWF%d) added to library"),
                cache_label, mov->get_version());
    }
    else
    {
        log_debug(_("Movie %s (SWF%d) NOT added to library (resulted from "
                    "a POST)"), cache_label, mov->get_version());
    }

    /// Now complete the load if the movie is an SWF movie
    // 
    /// This is a no-op except for SWF movies.
    if (startLoaderThread) mov->completeLoad();

    return mov;
}

#ifdef GNASH_USE_GC
/// A GC root used to mark all reachable collectable pointers
class GnashGcRoot : public GcRoot 
{

public:

  GnashGcRoot()
  {
  }

  void markReachableResources() const
  {
    VM::get().markReachableResources();

    // Mark library movies (TODO: redesign this part)
    s_movie_library.markReachableResources();
  }
};
#endif

void gnashInit()
{
#ifdef GNASH_USE_GC
  static GnashGcRoot gcRoot;
  GC::init(gcRoot);
#endif
}

} // namespace gnash

// Local Variables:
// mode: C++
// indent-tabs-mode: t
// End:<|MERGE_RESOLUTION|>--- conflicted
+++ resolved
@@ -229,16 +229,10 @@
     register_tag_loader(SWF::SYMBOLCLASS, SymbolClassTag::loader); // 76 
     register_tag_loader(SWF::METADATA, metadata_loader); // 77
     register_tag_loader(SWF::DEFINESCALINGGRID, fixme_loader); // 78
-<<<<<<< HEAD
     register_tag_loader(SWF::DOABCDEFINE, DoABCTag::doABCLoader); // 82 -- AS3 codeblock.
-    register_tag_loader(SWF::DEFINESHAPE4, define_shape_loader); // 83
-    register_tag_loader(SWF::DEFINEMORPHSHAPE2, define_shape_morph_loader); // 84
-=======
-    register_tag_loader(SWF::DOABCDEFINE, abc_loader); // 82 -- AS3 codeblock.
     register_tag_loader(SWF::DEFINESHAPE4, DefineShapeTag::loader); // 83
     // 84
     register_tag_loader(SWF::DEFINEMORPHSHAPE2, DefineMorphShapeTag::loader);
->>>>>>> 40d13f00
     register_tag_loader(SWF::DEFINESCENEANDFRAMELABELDATA,define_scene_frame_label_loader); //86
     // 88
     register_tag_loader(SWF::DEFINEFONTNAME, DefineFontNameTag::loader);
