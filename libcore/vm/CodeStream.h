--- conflicted
+++ resolved
@@ -38,35 +38,8 @@
 class CodeStream : public std::istream, private boost::noncopyable
 {
 public:
-<<<<<<< HEAD
 	CodeStream(std::string data): std::istream(new std::stringbuf(data)){
 		
-=======
-	/// Construct a CodeStream
-	///
-	/// @param pStart
-	/// The beginning of the DisplayObject array
-	///
-	/// @param length
-	/// The length of the array. Memory in [pStart, pStart + length) may
-	/// be accessed. It is not an error to send a length of 0.
-	///
-	/// @param own
-	/// If true, the given memory will be copied. Otherwise, the caller
-	/// retains ownership and should not delete the memory before this
-	/// is invalid.
-	CodeStream(const char *pStart, std::size_t length, bool own = false) :
-		mRaw(pStart), mRawEnd(pStart + length), mEnd(pStart + length),
-		mOwn(false)
-	{
-		if (own && length > 0)
-		{
-			mCurrent = mRaw = new char[length];
-			memcpy(const_cast<char*>(mRaw), pStart, length);
-			mRawEnd = mEnd = mRaw + length;
-			mOwn = true;
-		}
->>>>>>> 40d13f00
 	}
 
 /// Read a variable length encoded 32 bit unsigned integer
@@ -78,125 +51,11 @@
 /// Change the current position by a relative value.
 void seekBy(int change);
 
-<<<<<<< HEAD
 /// Set the current position to an absolute value (relative to the start)
 void seekTo(unsigned int set);
 
 ///Read a signed 24 bit interger.
 boost::int32_t read_S24();
-=======
-		if (mOwn)
-		{
-			// We own now, but don't want to.
-			delete [] mRaw;
-		}
-		mCurrent = mRaw = pStart;
-		mEnd = mRawEnd = pStart + length;
-	}
-
-	/// Read a variable length encoded 32 bit unsigned integer
-	boost::uint32_t read_V32()
-	{
-		if (mCurrent == mEnd) throw CodeStreamException();
-
-		// We can do an unchecked read in these cases.
-		if (mEnd - mCurrent > 4 || !(*(mEnd - 1) & 0x80))
-		{
-			boost::uint32_t result = *mCurrent++;
-			if (!(result & 0x00000080))	return result;
-			result = (result & 0x0000007F) | *mCurrent++ << 7;
-			if (!(result & 0x00004000)) return result;
-			result = (result & 0x00003FFF) | *mCurrent++ << 14;
-			if (!(result & 0x00200000)) return result;
-			result = (result & 0x001FFFFF) | *mCurrent++ << 21;
-			if (!(result & 0x10000000)) return result;
-			return (result & 0x0FFFFFFF) | *mCurrent++ << 28;
-		}	
-		boost::uint32_t result = *mCurrent++;
-		if (!(result & 0x00000080))	return result;
-		if (mCurrent == mEnd) throw CodeStreamException();
-		result = (result & 0x0000007F) | *mCurrent++ << 7;
-		if (!(result & 0x00004000)) return result;
-		if (mCurrent == mEnd) throw CodeStreamException();
-		result = (result & 0x00003FFF) | *mCurrent++ << 14;
-		if (!(result & 0x00200000)) return result;
-		if (mCurrent == mEnd) throw CodeStreamException();
-		result = (result & 0x001FFFFF) | *mCurrent++ << 21;
-		if (!(result & 0x10000000)) return result;
-		if (mCurrent == mEnd) throw CodeStreamException();
-		return (result & 0x0FFFFFFF) | *mCurrent++ << 28;
-	}
-
-	/// Read an opcode for ActionScript 3
-	boost::uint8_t read_as3op()
-	{
-		if (mCurrent == mEnd)
-			return 0;
-		return static_cast<boost::uint8_t> (*mCurrent++);
-	}
-
-	/// Provide the offset into the stream of the current position. Can be
-	/// used for seeking.
-	std::size_t tell()
-	{ return mCurrent - mRaw; }
-
-	/// Change the current position by a relative value.
-	void seekBy(int change)
-	{
-		if ((change > 0 && change > (mEnd - mCurrent)) ||
-			(change < 0 && -change > (mCurrent - mRaw)))
-			throw CodeStreamException();
-		mCurrent += change;
-	}
-
-	/// Set the current position to an absolute value (relative to the start)
-	void seekTo(unsigned int set)
-	{
-		if (set > static_cast<unsigned int> (mEnd - mRaw))
-			throw CodeStreamException();
-		mCurrent = mRaw + set;
-	}
-
-	/// Read a signed integer encoded in 24 bits.
-	boost::int32_t read_S24()
-	{
-		if (mEnd - mCurrent < 3)
-			throw CodeStreamException();
-		int result = *mCurrent++ + (*mCurrent++ << 8) + (*mCurrent ++ << 16);
-		if (result & (1 << 23)) // Negative result, adjust appropriately.
-			result = -(result & ~(1 << 23));
-		return static_cast<boost::int32_t>(result);
-	}
-
-	/// Read a signed 8-bit DisplayObject.
-    boost::int8_t read_s8()
-	{
-		if (mCurrent == mEnd)
-			throw CodeStreamException();
-		return static_cast<boost::int8_t> (*mCurrent++);
-	}
-
-	/// Read an unsigned 8-bit DisplayObject.
-	boost::uint8_t read_u8()
-	{
-		if (mCurrent == mEnd)
-			throw CodeStreamException();
-		return static_cast<boost::uint8_t> (*mCurrent++);
-	}
-
-	/// Set a stop at position bytes from the start. This becomes the new
-	/// effective end of the code stream, but the end may be unstopped or
-	/// set to different length. In no case can the end be set to a point
-	/// beyond the original end of the stream.
-	void set_end(unsigned int position)
-	{
-		if (position > static_cast<unsigned int>(mRawEnd - mRaw))
-			throw CodeStreamException();
-		mEnd = mRaw + position;
-		if (mCurrent > mEnd)
-			mCurrent = mEnd;
-	}
->>>>>>> 40d13f00
 
 /// Read a signed 8-bit character.
 int8_t read_s8();
@@ -211,4 +70,4 @@
 };
 
 } // namespace gnash
-#endif /* GNASH_CODESTREAM_H */+#endif 