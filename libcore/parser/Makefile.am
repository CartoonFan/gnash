--- conflicted
+++ resolved
@@ -63,7 +63,11 @@
 	sound_definition.h \
 	sprite_definition.h
 
-<<<<<<< HEAD
+if ENABLE_AVM2
+noinst_HEADERS += \
+	abc_block.h
+endif
+
 EXTENSIONS_API = \
 	movie_definition.h \
 	$(NULL)
@@ -73,11 +77,6 @@
 else
 instdir = $(includedir)/gnash
 inst_HEADERS = $(EXTENSIONS_API)
-=======
-if ENABLE_AVM2
-noinst_HEADERS += \
-	abc_block.h
->>>>>>> 60571d93
 endif
 
 libgnashparser_la_LIBADD = \
