--- conflicted
+++ resolved
@@ -26,12 +26,7 @@
 # rendering calls from the parser (see https://savannah.gnu.org/task/?5837)
 #
 AM_CPPFLAGS = \
-<<<<<<< HEAD
-	-I$(top_srcdir)/libnet \
 	-I$(top_srcdir)/librender \
-=======
-	-I$(top_srcdir)/backend \
->>>>>>> 73e420a2
 	-I$(top_srcdir)/libcore \
 	-I$(top_srcdir)/libcore/swf \
 	-I$(top_srcdir)/libcore/abc \
