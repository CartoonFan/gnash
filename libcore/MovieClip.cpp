// MovieClip.cpp:  Stateful live Sprite instance, for Gnash.
// 
//   Copyright (C) 2005, 2006, 2007, 2008, 2009 Free Software Foundation, Inc.
// 
// This program is free software; you can redistribute it and/or modify
// it under the terms of the GNU General Public License as published by
// the Free Software Foundation; either version 3 of the License, or
// (at your option) any later version.
// 
// This program is distributed in the hope that it will be useful,
// but WITHOUT ANY WARRANTY; without even the implied warranty of
// MERCHANTABILITY or FITNESS FOR A PARTICULAR PURPOSE.  See the
// GNU General Public License for more details.
// 
// You should have received a copy of the GNU General Public License
// along with this program; if not, write to the Free Software
// Foundation, Inc., 51 Franklin St, Fifth Floor, Boston, MA  02110-1301  USA
//

#ifdef HAVE_CONFIG_H
#include "gnashconfig.h" // USE_SWFTREE 
#endif

#include "MovieFactory.h"
#include "log.h" 
#include "action.h" // for call_method_parsed (call_method_args)
#include "MovieClip.h"
#include "movie_definition.h"
#include "as_value.h"
#include "as_function.h"
#include "TextField.h"
#include "ControlTag.h"
#include "fn_call.h"
#include "flash/ui/Keyboard_as.h"
#include "movie_root.h"
#include "Movie.h"
#include "swf_event.h"
#include "sprite_definition.h"
#include "ActionExec.h"
#include "builtin_function.h"
#include "smart_ptr.h" // GNASH_USE_GC
#include "VM.h"
#include "Range2d.h" // for getBounds
#include "GnashException.h"
#include "GnashNumeric.h"
#include "GnashAlgorithm.h"
#include "URL.h"
#include "sound_handler.h"
#include "StreamProvider.h"
#include "LoadVariablesThread.h" 
#include "ExecutableCode.h" // for inheritance of ConstructEvent
#include "Object.h" // for getObjectInterface
#include "DynamicShape.h" // for composition
#include "namedStrings.h"
#include "styles.h" // for cap_style_e and join_style_e enums
#include "PlaceObject2Tag.h" 
#include "flash/geom/Matrix_as.h"
#include "ExportableResource.h"
#include "GnashNumeric.h"
#include "InteractiveObject.h"
#include "DisplayObjectContainer.h"
#include "Global_as.h"

// TODO: get rid of this include.
#include "flash/display/MovieClip_as.h"

#include <vector>
#include <string>
#include <algorithm> // for std::swap
#include <boost/algorithm/string/case_conv.hpp>
//#include <boost/lexical_cast.hpp>
#include <boost/bind.hpp>

namespace gnash {

//#define GNASH_DEBUG 1
//#define GNASH_DEBUG_TIMELINE 1
//#define GNASH_DEBUG_REPLACE 1
//#define DEBUG_DYNTEXT_VARIABLES 1
//#define GNASH_DEBUG_HITTEST 1
//#define DEBUG_LOAD_VARIABLES 1

// Defining the following macro you'll get a DEBUG lien
// for each call to the drawing API, in a format which is
// easily re-compilable to obtain a smaller testcase
//#define DEBUG_DRAWING_API 1

// Define this to make mouse entity finding verbose
// This includes topmostMouseEntity and findDropTarget
//
//#define DEBUG_MOUSE_ENTITY_FINDING 1

/// Anonymous namespace for module-private definitions
namespace {

/// ConstructEvent, used for queuing construction
//
/// Its execution will call constructAsScriptObject() 
/// on the target movieclip
///
class ConstructEvent: public ExecutableCode {

public:

    ConstructEvent(MovieClip* nTarget)
        :
        _target(nTarget)
    {}


    ExecutableCode* clone() const
    {
        return new ConstructEvent(*this);
    }

    virtual void execute()
    {
        _target->constructAsScriptObject();
    }

#ifdef GNASH_USE_GC
    /// Mark reachable resources (for the GC)
    //
    /// Reachable resources are:
    ///    - the action target (_target)
    ///
    virtual void markReachableResources() const
    {
        _target->setReachable();
    }
#endif // GNASH_USE_GC

private:

    MovieClip* _target;

};

/// Find a DisplayObject hit by the given coordinates.
//
/// This class takes care about taking masks layers into
/// account, but nested masks aren't properly tested yet.
///
class MouseEntityFinder
{
public:

    /// @param wp
    ///     Query point in world coordinate space
    ///
    /// @param pp
    ///     Query point in parent coordinate space
    ///
    MouseEntityFinder(point wp, point pp)
        :
        _highestHiddenDepth(std::numeric_limits<int>::min()),
        _m(NULL),
        _candidates(),
        _wp(wp),
        _pp(pp),
        _checked(false)
    {}

    void operator() (DisplayObject* ch)
    {
        assert(!_checked);
        if ( ch->get_depth() <= _highestHiddenDepth )
        {
            if ( ch->isMaskLayer() )
            {
                log_debug(_("CHECKME: nested mask in MouseEntityFinder. "
                            "This mask is %s at depth %d outer mask masked "
                            "up to depth %d."),
                            ch->getTarget(), ch->get_depth(),
                            _highestHiddenDepth);
                // Hiding mask still in effect...
            }
            return;
        }

        if ( ch->isMaskLayer() )
        {
            if ( ! ch->pointInShape(_wp.x, _wp.y) )
            {
#ifdef DEBUG_MOUSE_ENTITY_FINDING
                log_debug(_("Character %s at depth %d is a mask not hitting "
                        "the query point %g,%g and masking up to "
                        "depth %d"), ch->getTarget(), ch->get_depth(), 
                        _wp.x, _wp.y, ch->get_clip_depth());
#endif
                _highestHiddenDepth = ch->get_clip_depth();
            }
            else
            {
#ifdef DEBUG_MOUSE_ENTITY_FINDING
                log_debug(_("Character %s at depth %d is a mask hitting the "
                        "query point %g,%g"),
                        ch->getTarget(), ch->get_depth(), _wp.x, _wp.y);
#endif 
            }
            return;
        }
        if (! ch->visible()) return;

        _candidates.push_back(ch);
    }

    void checkCandidates()
    {
        if (_checked) return;
        for (Candidates::reverse_iterator i=_candidates.rbegin(),
                        e=_candidates.rend(); i!=e; ++i) {
            DisplayObject* ch = *i;
            InteractiveObject* te = ch->topmostMouseEntity(_pp.x, _pp.y);
            if (te) {
                _m = te;
                break;
            }
        }
        _checked = true;
    }

    InteractiveObject* getEntity()
    {
        checkCandidates();
#ifdef DEBUG_MOUSE_ENTITY_FINDING
        if ( _m ) 
        {
            log_debug(_("MouseEntityFinder found DisplayObject %s (depth %d) "
                    "hitting point %g,%g"),
                    _m->getTarget(), _m->get_depth(), _wp.x, _wp.y);
        }
#endif // DEBUG_MOUSE_ENTITY_FINDING
        return _m;
    }

private:

    /// Highest depth hidden by a mask
    //
    /// This will be -1 initially, and set
    /// the the depth of a mask when the mask
    /// doesn't contain the query point, while
    /// scanning a DisplayList bottom-up
    ///
    int _highestHiddenDepth;

    InteractiveObject* _m;

    typedef std::vector<DisplayObject*> Candidates;
    Candidates _candidates;

    /// Query point in world coordinate space
    point    _wp;

    /// Query point in parent coordinate space
    point    _pp;

    bool _checked;

};

/// Find the first DisplayObject whose shape contain the point
//
/// Point coordinates in world TWIPS
///
class ShapeContainerFinder
{
public:

    ShapeContainerFinder(boost::int32_t x, boost::int32_t y)
        :
        _found(false),
        _x(x),
        _y(y)
    {}

    bool operator() (DisplayObject* ch) {
        if (ch->pointInShape(_x, _y)) {
            _found = true;
            return false;
        }
        return true;
    }

    bool hitFound() { return _found; }

private:
    bool _found;
    boost::int32_t    _x;
    boost::int32_t    _y;
};

/// Find the first visible DisplayObject whose shape contain the point
//
/// Point coordinates in world TWIPS
///
class VisibleShapeContainerFinder
{
public:

    VisibleShapeContainerFinder(boost::int32_t x, boost::int32_t    y)
        :
        _found(false),
        _x(x),
        _y(y)
    {}

    bool operator() (DisplayObject* ch)
    {
        if (ch->pointInVisibleShape(_x, _y)) {
            _found = true;
            return false;
        }
        return true;
    }

    bool hitFound() { return _found; }

private:
    bool _found;
    boost::int32_t    _x;
    boost::int32_t    _y;
};

/// Find the first hitable DisplayObject whose shape contain the point 
// 
/// Point coordinates in world TWIPS 
/// 
class HitableShapeContainerFinder
{ 
public: 
    HitableShapeContainerFinder(boost::int32_t x, boost::int32_t y) 
            : 
    _found(false), 
    _x(x), 
    _y(y) 
    {} 

    bool operator() (DisplayObject* ch) 
    { 
        if (ch->isDynamicMask()) return true; 
        if (ch->pointInShape(_x, _y)) {
            _found = true; 
            return false; 
        } 
        return true; 
    } 

    bool hitFound() { return _found; } 

private:
    bool _found; 
    boost::int32_t _x; // TWIPS
    boost::int32_t _y; // TWIPS
}; 

/// A DisplayList visitor used to compute its overall bounds.
//
class BoundsFinder
{
public:
    BoundsFinder(SWFRect& b) : _bounds(b) {}

    void operator() (DisplayObject* ch) {
        // don't include bounds of unloaded DisplayObjects
        if ( ch->unloaded() ) return;
        SWFRect chb = ch->getBounds();
        SWFMatrix m = ch->getMatrix();
        _bounds.expand_to_transformed_rect(m, chb);
    }

private:
    SWFRect& _bounds;
};

/// A DisplayList visitor used to extract script DisplayObjects
//
/// Script DisplayObjects are DisplayObjects created or transformed
/// by ActionScript. 
///
class ScriptObjectsFinder
{
public:
    ScriptObjectsFinder(std::vector<DisplayObject*>& dynamicChars,
            std::vector<DisplayObject*>& staticChars)
        :
        _dynamicChars(dynamicChars),
        _staticChars(staticChars)
    {}

    void operator() (DisplayObject* ch) {
        // don't include bounds of unloaded DisplayObjects
        if ( ch->unloaded() ) return;

        // TODO: Are script-transformed object to be kept ?
        //             Need a testcase for this
        //if ( ! ch->get_accept_anim_moves() )
        //if ( ch->isDynamic() )
        int depth = ch->get_depth();
        if (depth < DisplayObject::lowerAccessibleBound || depth >= 0) {
            _dynamicChars.push_back(ch);
        }
        else _staticChars.push_back(ch);
    }

private:
    std::vector<DisplayObject*>& _dynamicChars;
    std::vector<DisplayObject*>& _staticChars;
};

} // anonymous namespace


MovieClip::MovieClip(as_object* object, const movie_definition* def,
        Movie* r, DisplayObject* parent)
    :
    DisplayObjectContainer(object, parent),
    _def(def),
    _swf(r),
    _playState(PLAYSTATE_PLAY),
    _currentFrame(0),
    _hasLooped(false),
    _callingFrameActions(false),
    _environment(getVM(*object)),
    m_sound_stream_id(-1),
    _droptarget(),
    _lockroot(false)
{
    assert(_swf);

    assert(object);

    if (!isAS3(getVM(*object))) {
        object->set_prototype(getMovieClipAS2Interface());
        attachMovieClipAS2Properties(*object);
    }
    else {
        object->set_prototype(getMovieClipAS3Interface());
    }
            
    _environment.set_target(this);

}

MovieClip::~MovieClip()
{
    stopStreamSound();

    getRoot(*getObject(this)).remove_key_listener(this);
    getRoot(*getObject(this)).remove_mouse_listener(this);

    deleteAllChecked(_loadVariableRequests);
}

int
MovieClip::getDefinitionVersion() const
{
    return _swf->version();
}

// Execute the actions in the action list, in the given
// environment. The list of action will be consumed
// starting from the first element. When the function returns
// the list should be empty.
void
MovieClip::execute_actions(MovieClip::ActionList& action_list)
{
    // action_list may be changed due to actions (appended-to)
    // This loop is probably quicker than using an iterator
    // and a final call to .clear(), as repeated calls to
    // .size() or .end() are no quicker (and probably slower)
    // than pop_front(), which is constant time.
    while ( ! action_list.empty() )
    {
        const action_buffer* ab = action_list.front();
        action_list.pop_front(); 

        execute_action(*ab);
    }
}

DisplayObject*
MovieClip::getDisplayObjectAtDepth(int depth)
{
    return _displayList.getDisplayObjectAtDepth(depth);
}

/// This handles special properties of MovieClip.
//
/// The only genuine special properties are DisplayList members. These
/// are accessible as properties and are enumerated, but not ownProperties
/// of a MovieClip.
//
/// The TextField variables should probably be handled in a more generic
/// way.
bool
MovieClip::getTextFieldVariables(string_table::key name_key, as_value& val)
{

    const std::string& name = getStringTable(*getObject(this)).value(name_key);

    // Try textfield variables
    TextFields* etc = get_textfield_variable(name);
    if ( etc )
    {
        for (TextFields::const_iterator i=etc->begin(), e=etc->end();
                i!=e; ++i)
        {
            TextField* tf = *i;
            if ( tf->getTextDefined() )
            {
                val = tf->get_text_value();
                return true;
            }
        }
    }

    return false;

}

bool
MovieClip::get_frame_number(const as_value& frame_spec, size_t& frameno) const
{

    // If there is no definition, this is a dynamically-created MovieClip
    // and has no frames.
    if (!_def) return false;

    std::string fspecStr = frame_spec.to_string();

    as_value str(fspecStr);

    double num = str.to_number();

    //log_debug("get_frame_number(%s), num: %g", frame_spec, num);

    if (!isFinite(num) || int(num) != num || num == 0)
    {
        bool ret = _def->get_labeled_frame(fspecStr, frameno);
        //log_debug("get_labeled_frame(%s) returned %d, frameno is %d", fspecStr, ret, frameno);
        return ret;
    }

    if ( num < 0 ) return false;

    // all frame numbers > 0 are valid, but a valid frame number may still
    // reference a non-exist frame(eg. frameno > total_frames).
    frameno = size_t(num) - 1;

    return true;
}

/// Execute the actions for the specified frame. 
//
/// The frame_spec could be an integer or a string.
///
void
MovieClip::call_frame_actions(const as_value& frame_spec)
{
    // If there is no definition, this is a dynamically-created MovieClip
    // and has no frames.
    if (!_def) return;

    size_t frame_number;
    if ( ! get_frame_number(frame_spec, frame_number) )
    {
        // No dice.
        IF_VERBOSE_ASCODING_ERRORS(
        log_aserror(_("call_frame('%s') -- invalid frame"),
                    frame_spec);
        );
        return;
    }

    // Execute the ControlTag actions
    // We set _callingFrameActions to true so that add_action_buffer
    // will execute immediately instead of queuing them.
    // NOTE: in case gotoFrame is executed by code in the called frame
    //             we'll temporarly clear the _callingFrameActions flag
    //             to properly queue actions back on the global queue.
    //
    _callingFrameActions=true;
    const PlayList* playlist = _def->getPlaylist(frame_number);
    if ( playlist )
    {
    PlayList::const_iterator it = playlist->begin();
        const PlayList::const_iterator e = playlist->end();
    for(; it != e; it++)
    {
        (*it)->execute_action(this, _displayList);
    }
    }
    _callingFrameActions=false;

}

DisplayObject*
MovieClip::addDisplayListObject(DisplayObject* obj, int depth)
{
    // TODO: only call set_invalidated if this DisplayObject actually overrides
    //             an existing one !
    set_invalidated(); 
    _displayList.placeDisplayObject(obj, depth);     
    return obj;
}


MovieClip*
MovieClip::duplicateMovieClip(const std::string& newname, int depth,
        as_object* initObject)
{
    DisplayObject* parent_ch = get_parent();
    if (!parent_ch) {
        log_error(_("Can't clone root of the movie"));
        return NULL;
    }
    MovieClip* parent = parent_ch->to_movie();
    if ( ! parent )
    {
        log_error(_("%s parent is not a movieclip, can't clone"), getTarget());
        return NULL;
    }

    as_object* o = getGlobal(*getObject(this)).createObject();

    MovieClip* newmovieclip = new MovieClip(o, _def.get(), _swf, parent);
    newmovieclip->set_name(newname);

    newmovieclip->setDynamic();

    // Copy event handlers from movieclip
    // We should not copy 'm_action_buffer' since the 
    // 'm_method' already contains it
    newmovieclip->set_event_handlers(get_event_handlers());

    // Copy drawable
    newmovieclip->_drawable = _drawable;
    
    newmovieclip->set_cxform(get_cxform());    
    newmovieclip->copyMatrix(*this); // copy SWFMatrix and caches
    newmovieclip->set_ratio(get_ratio());    
    newmovieclip->set_clip_depth(get_clip_depth());    
    
    parent->_displayList.placeDisplayObject(newmovieclip, depth, 
            initObject);
    
    return newmovieclip; 
}

void
MovieClip::queueAction(const action_buffer& action)
{
    stage().pushAction(action, this);
}

void
MovieClip::queueActions(ActionList& actions)
{
    for(ActionList::const_iterator it=actions.begin(), itEnd=actions.end();
                     it != itEnd; ++it)
    {
        const action_buffer* buf = *it;
        queueAction(*buf);
    }

}

bool
MovieClip::notifyEvent(const event_id& id)
{

#ifdef GNASH_DEBUG
    log_debug(_("Event %s invoked for movieclip %s"), id, getTarget());
#endif

    // We do not execute ENTER_FRAME if unloaded
    if ( id.id() == event_id::ENTER_FRAME && unloaded() )
    {
#ifdef GNASH_DEBUG
        log_debug(_("Sprite %s ignored ENTER_FRAME event (is unloaded)"), getTarget());
#endif
        return false;
    }

    if ( id.is_button_event() && ! isEnabled() )
    {
#ifdef GNASH_DEBUG
        log_debug(_("Sprite %s ignored button-like event %s as not 'enabled'"),
            getTarget(), id);
#endif
        return false;
    }

    bool called = false;
            
    std::auto_ptr<ExecutableCode> code ( get_event_handler(id) );
    if ( code.get() )
    {
        // Dispatch.
        code->execute();

        called = true;
    }

    // user-defined onInitialize is never called
    if ( id.id() == event_id::INITIALIZE ) {
        return called;
    }

    // NOTE: user-defined onLoad is not invoked for static
    //     clips on which no clip-events are defined.
    //     see testsuite/misc-ming.all/action_execution_order_extend_test.swf
    //
    //     Note that this can't be true for movieclips
    //     not placed by PlaceObject, see
    //     testsuite/misc-ming.all/registerClassTest.swf
    //
    //     Note that this is also not true for movieclips which have
    //     a registered class on them, see
    //     testsuite/misc-ming.all/registerClassTest2.swf
    //
    //     TODO: test the case in which it's MovieClip.prototype.onLoad
    //     defined !
    if ( id.id() == event_id::LOAD )
    {
        // TODO: we're likely making too much noise for nothing here,
        // there must be some action-execution-order related problem instead....
        // See testsuite/misc-ming.all/registerClassTest2.swf for an onLoad 
        // execution order related problem ...
        do
        {
            // we don't skip calling user-defined onLoad for top-level movies 
            if ( ! get_parent() ) break;
            // nor if there are clip-defined handler
            if ( ! get_event_handlers().empty() ) break; 
            // nor if it's dynamic  
            if ( isDynamic() ) break;

            const sprite_definition* def =
                dynamic_cast<const sprite_definition*>(_def.get());

            // must be a loaded movie (loadMovie doesn't mark it as 
            // "dynamic" - should it? no, or getBytesLoaded will always
            // return 0)  
            if ( ! def ) break;

            // if it has a registered class it can have an onLoad 
            // in prototype...
            if ( def->getRegisteredClass() ) break;

#ifdef GNASH_DEBUG
            log_debug(_("Sprite %s (depth %d) won't check for user-defined "
                        "LOAD event (is not dynamic, has a parent, "
                        "no registered class and no clip events defined)"),
                        getTarget(), get_depth());
#endif
            return called;
        } while (0);
            
    }

    // Check for member function.
    if (! id.is_key_event ())
    {
        boost::intrusive_ptr<as_function> method = 
            getUserDefinedEventHandler(id.functionKey());

        if ( method )
        {
            call_method0(method.get(), _environment, getObject(this));
            called = true;
        }
    }

    // TODO: if this was UNLOAD release as much memory as possible ?
    //             Verify if this is possible, in particular check order in
    //             which unload handlers of parent and childs is performed
    //             and wheter unload of child can access members of parent.

    return called;
}

as_object*
MovieClip::pathElement(string_table::key key)
{
    as_object* obj = DisplayObject::pathElement(key);
    if (obj) return obj;

    // See if we have a match on the display list.
    obj = getObject(getDisplayListObject(key));
    if (obj) return obj;

    std::string name = getStringTable(*getObject(this)).value(key);
 
    obj = getObject(this);

    assert(obj);

    // See if it's a member
    as_value tmp;
    if (!obj->as_object::get_member(key, &tmp, 0)) {
        return NULL;
    }
    if (!tmp.is_object()) {
        return NULL;
    }
    if (tmp.is_sprite())
    {
        return getObject(tmp.toDisplayObject(true));
    }

    return tmp.to_object(getGlobal(*getObject(this)));
}

bool
MovieClip::setTextFieldVariables(string_table::key name, const as_value& val,
        string_table::key /*nsname*/)
{

    bool found = false;

    // Try textfield variables
    //
    // FIXME: Turn textfield variables into Getter/Setters (Properties)
    //                so that as_object::set_member will do this automatically.
    //                The problem is that setting a TextVariable named after
    //                a builtin property will prevent *any* setting for the
    //                property (ie: have a textfield use _x as variable name and
    //                be scared)
    //
    TextFields* etc = get_textfield_variable(getStringTable(*getObject(this)).value(name));
    if ( etc )
    {
#ifdef DEBUG_DYNTEXT_VARIABLES
        log_debug(_("it's a Text Variable, associated with %d TextFields"), etc->size());
#endif
        for (TextFields::iterator i=etc->begin(), e=etc->end(); i!=e; ++i)
        {
            (*i)->updateText(val.to_string());
        }
        found = true;
    }
#ifdef DEBUG_DYNTEXT_VARIABLES
    else
    {
        log_debug(_("it's NOT a Text Variable"));
    }
#endif

    return found;
}

/// Remove the 'contents' of the MovieClip, but leave properties and
/// event handlers intact.
void
MovieClip::unloadMovie()
{
    LOG_ONCE(log_unimpl("MovieClip.unloadMovie()"));
}

// child movieclip advance
void
MovieClip::advance()
{

#ifdef GNASH_DEBUG
    log_debug(_("Advance movieclip '%s' at frame %u/%u"),
        getTargetPath(), _currentFrame,
        get_frame_count());
#endif

    assert(!unloaded());

    // call_frame should never trigger advance_movieclip
    assert(!_callingFrameActions);

    // We might have loaded NO frames !
    if (get_loaded_frames() == 0) {
        IF_VERBOSE_MALFORMED_SWF(
        LOG_ONCE( log_swferror(_("advance_movieclip: no frames loaded "
                    "for movieclip/movie %s"), getTarget()) );
        );
        return;
    }

    // Process any pending loadVariables request
    processCompletedLoadVariableRequests();

#ifdef GNASH_DEBUG
    size_t frame_count = _def->get_frame_count();

    log_debug(_("Advance_movieclip for movieclip '%s' - frame %u/%u "),
        getTarget(), _currentFrame,
        frame_count);
#endif

    // I'm not sure ENTERFRAME goes in a different queue then DOACTION...
    queueEvent(event_id::ENTER_FRAME, movie_root::apDOACTION);

    // Update current and next frames.
    if (_playState == PLAYSTATE_PLAY)
    {
#ifdef GNASH_DEBUG
        log_debug(_("MovieClip::advance_movieclip we're in PLAYSTATE_PLAY mode"));
#endif

        int prev_frame = _currentFrame;

#ifdef GNASH_DEBUG
        log_debug(_("on_event_load called, incrementing"));
#endif
        increment_frame_and_check_for_loop();
#ifdef GNASH_DEBUG
        log_debug(_("after increment we are at frame %u/%u"), _currentFrame, frame_count);
#endif

        // Execute the current frame's tags.
        // First time executeFrameTags(0) executed in dlist.cpp(child) or
        // SWFMovieDefinition(root)
        if (_currentFrame != (size_t)prev_frame)
        {
            if ( _currentFrame == 0 && has_looped() )
            {
#ifdef GNASH_DEBUG
                log_debug(_("Jumping back to frame 0 of movieclip %s"),
                        getTarget());
#endif
                restoreDisplayList(0); // seems OK to me.
            }
            else
            {
#ifdef GNASH_DEBUG
                log_debug(_("Executing frame%d (0-based) tags of movieclip "
                            "%s"), _currentFrame, getTarget());
#endif
                // Make sure _currentFrame is 0-based during execution of
                // DLIST tags
                executeFrameTags(_currentFrame, _displayList,
                        SWF::ControlTag::TAG_DLIST |
                        SWF::ControlTag::TAG_ACTION);
            }
        }

    }
#ifdef GNASH_DEBUG
    else
    {
        log_debug(_("MovieClip::advance_movieclip we're in STOP mode"));
    }
#endif

}

void
MovieClip::execute_init_action_buffer(const action_buffer& a, int cid)
{
    if ( _swf->setCharacterInitialized(cid) )
    {
#ifdef GNASH_DEBUG
        log_debug(_("Queuing init actions in frame %d of movieclip %s"),
                _currentFrame, getTarget());
#endif
        std::auto_ptr<ExecutableCode> code(new GlobalCode(a, this));

        stage().pushAction(code, movie_root::apINIT);
    }
    else
    {
#ifdef GNASH_DEBUG
        log_debug(_("Init actions for DisplayObject %d already executed"), cid);
#endif
    }
}

void
MovieClip::execute_action(const action_buffer& ab)
{
    ActionExec exec(ab, _environment);
    exec();
}

void
MovieClip::restoreDisplayList(size_t tgtFrame)
{
    // This is not tested as usable for jump-forwards (yet)...
    // TODO: I guess just moving here the code currently in goto_frame
    //             for jump-forwards would do
    assert(tgtFrame <= _currentFrame);

    // Just invalidate this DisplayObject before jumping back.
    // Should be optimized, but the invalidating model is not clear enough,
    // and there are some old questions spreading the source files.
    set_invalidated();

    DisplayList tmplist;
    for (size_t f = 0; f<tgtFrame; ++f)
    {
        _currentFrame = f;
        executeFrameTags(f, tmplist, SWF::ControlTag::TAG_DLIST);
    }

    // Execute both action tags and DLIST tags of the target frame
    _currentFrame = tgtFrame;
    executeFrameTags(tgtFrame, tmplist, SWF::ControlTag::TAG_DLIST |
                                        SWF::ControlTag::TAG_ACTION);

    _displayList.mergeDisplayList(tmplist);
}

// 0-based frame number !
void
MovieClip::executeFrameTags(size_t frame, DisplayList& dlist, int typeflags)
{
    // If there is no definition, this is a dynamically-created MovieClip
    // and has no frames.
    if (!_def) return;

    assert(typeflags);

    const PlayList* playlist = _def->getPlaylist(frame);
    if ( playlist )
    {
        PlayList::const_iterator it = playlist->begin();
        PlayList::const_iterator e = playlist->end();
    
        IF_VERBOSE_ACTION(
            // Use 1-based frame numbers
            log_action(_("Executing %d tags in frame %d/%d of movieclip %s"),
                playlist->size(), frame + 1, get_frame_count(),
                getTargetPath());
        );

        if ((typeflags & SWF::ControlTag::TAG_DLIST) && 
                (typeflags & SWF::ControlTag::TAG_ACTION) )
        {
            for( ; it != e; it++)
            {
                (*it)->execute(this, dlist);
            }
        }
        else if ( typeflags & SWF::ControlTag::TAG_DLIST )
        {
            for( ; it != e; it++)
            {
                (*it)->execute_state(this, dlist);
            }
        }
        else
        {
            assert(typeflags & SWF::ControlTag::TAG_ACTION);
            for( ; it != e; it++)
            {
                (*it)->execute_action(this, dlist);
            }
        }
    }

}

void
MovieClip::goto_frame(size_t target_frame_number)
{
#if defined(DEBUG_GOTOFRAME) || defined(GNASH_DEBUG_TIMELINE)
    log_debug(_("movieclip %s ::goto_frame(%d) - current frame is %d"),
        getTargetPath(), target_frame_number, _currentFrame);
#endif

    // goto_frame stops by default.
    // ActionGotoFrame tells the movieClip to go to the target frame 
    // and stop at that frame. 
    setPlayState(PLAYSTATE_STOP);

    if ( target_frame_number > _def->get_frame_count() - 1)
    {
        target_frame_number = _def->get_frame_count() - 1;

        if ( ! _def->ensure_frame_loaded(target_frame_number+1) )
        {
            log_error(_("Target frame of a gotoFrame(%d) was never loaded,"
                        "although frame count in header (%d) said we "
                        "should have found it"),
                        target_frame_number+1, _def->get_frame_count());
            return; // ... I guess, or not ?
        }

        // Just set _currentframe and return.
        _currentFrame = target_frame_number;

        // don't push actions, already tested.
        return;
    }

    if (target_frame_number == _currentFrame)
    {
        // don't push actions
        return;
    }

    // Unless the target frame is the next one, stop playback of soundstream
    if (target_frame_number != _currentFrame+1 )
    {
        stopStreamSound();
    }

    size_t loaded_frames = get_loaded_frames();
    // target_frame_number is 0-based, get_loaded_frames() is 1-based
    // so in order to goto_frame(3) loaded_frames must be at least 4
    // if goto_frame(4) is called, and loaded_frames is 4 we're jumping
    // forward
    if ( target_frame_number >= loaded_frames )
    {
        IF_VERBOSE_ASCODING_ERRORS(
            log_aserror(_("GotoFrame(%d) targets a yet "
            "to be loaded frame (%d) loaded). "
            "We'll wait for it but a more correct form "
            "is explicitly using WaitForFrame instead"),
            target_frame_number+1,
            loaded_frames);

        );
        if ( ! _def->ensure_frame_loaded(target_frame_number+1) )
        {
            log_error(_("Target frame of a gotoFrame(%d) was never loaded, "
                        "although frame count in header (%d) said we should"
                        " have found it"),
                        target_frame_number+1, _def->get_frame_count());
            return; // ... I guess, or not ?
        }
    }


    //
    // Construct the DisplayList of the target frame
    //

    if (target_frame_number < _currentFrame)
    {
        // Go backward to a previous frame
        // NOTE: just in case we're being called by code in a called frame
        // we'll backup and resume the _callingFrameActions flag
        bool callingFrameActionsBackup = _callingFrameActions;
        _callingFrameActions = false;

        // restoreDisplayList takes care of properly setting the 
        // _currentFrame variable
        restoreDisplayList(target_frame_number);
        assert(_currentFrame == target_frame_number);
        _callingFrameActions = callingFrameActionsBackup;
    }
    else
    // Go forward to a later frame
    {
        // We'd immediately return if target_frame_number == _currentFrame
        assert(target_frame_number > _currentFrame);
        while (++_currentFrame < target_frame_number)
        {
            //for (size_t f = _currentFrame+1; f<target_frame_number; ++f) 
            // Second argument requests that only "DisplayList" tags
            // are executed. This means NO actions will be
            // pushed on m_action_list.
            executeFrameTags(_currentFrame, _displayList,
                    SWF::ControlTag::TAG_DLIST);
        }
        assert(_currentFrame == target_frame_number);


        // Now execute target frame tags (queuing actions)
        // NOTE: just in case we're being called by code in a called frame
        //             we'll backup and resume the _callingFrameActions flag
        bool callingFrameActionsBackup = _callingFrameActions;
        _callingFrameActions = false;
        executeFrameTags(target_frame_number, _displayList,
                SWF::ControlTag::TAG_DLIST | SWF::ControlTag::TAG_ACTION);
        _callingFrameActions = callingFrameActionsBackup;
    }

    assert(_currentFrame == target_frame_number);
}

bool
MovieClip::goto_labeled_frame(const std::string& label)
{

    // If there is no definition, this is a dynamically-created MovieClip
    // and has no frames. (We are also probably not called in this case).
    if (!_def) return false;

    size_t target_frame;
    if (_def->get_labeled_frame(label, target_frame))
    {
        goto_frame(target_frame);
        return true;
    }

        IF_VERBOSE_MALFORMED_SWF(
        log_swferror(_("MovieClip::goto_labeled_frame('%s') "
            "unknown label"), label);
        );
        return false;
}

void
MovieClip::display(Renderer& renderer)
{

    // Note: 
    // DisplayList::Display() will take care of the visibility checking.
    //
    // Whether a DisplayObject should be rendered or not is dependent
    // on its parent: i.e. if its parent is a mask, this DisplayObject
    // should be rendered to the mask buffer even it is invisible.
    
    // render drawable (ActionScript generated graphics)
    _drawable.finalize();
    _drawable.display(renderer, *this);
    
    
    // descend the display list
    _displayList.display(renderer);
     
    clear_invalidated();
}

void MovieClip::omit_display()
{
    if (m_child_invalidated) _displayList.omit_display();
        
    clear_invalidated();
}

bool
MovieClip::attachCharacter(DisplayObject& newch, int depth,
        as_object* initObject)
{ 
    _displayList.placeDisplayObject(&newch, depth, initObject);    

    // FIXME: check return from placeDisplayObject above ?
    return true; 
}

std::auto_ptr<GnashImage>
MovieClip::drawToBitmap(const SWFMatrix& /* mat */, const cxform& /* cx */,
            DisplayObject::BlendMode /* bm */, const SWFRect& /* clipRect */,
            bool /* smooth */)
{
    return std::auto_ptr<GnashImage>();
}

DisplayObject*
MovieClip::add_display_object(const SWF::PlaceObject2Tag* tag,
        DisplayList& dlist)
{

    // If this MovieClip has no definition, it should also have no ControlTags,
    // and this shouldn't be called.
    assert(_def);
    assert(tag);

    SWF::DefinitionTag* cdef = _def->getDefinitionTag(tag->getID());
    if (!cdef)
    {
        IF_VERBOSE_MALFORMED_SWF(
            log_swferror(_("MovieClip::add_display_object(): "
                    "unknown cid = %d"), tag->getID());
        );
        return NULL;
    }
    
    DisplayObject* existing_char = dlist.getDisplayObjectAtDepth(tag->getDepth());
    
    if (existing_char) return NULL;

    Global_as& gl = getGlobal(*getObject(this));
    DisplayObject* ch = cdef->createDisplayObject(gl, this);

    if (tag->hasName()) ch->set_name(tag->getName());
    else if (isReferenceable(*ch))
    {
        std::string instance_name = getNextUnnamedInstanceName();
        ch->set_name(instance_name);
    }

    if (tag->hasBlendMode()) {
        boost::uint8_t bm = tag->getBlendMode();
        ch->setBlendMode(static_cast<DisplayObject::BlendMode>(bm));
    }

    // Attach event handlers (if any).
    const std::vector<swf_event*>& event_handlers = tag->getEventHandlers();
    for (size_t i = 0, n = event_handlers.size(); i < n; i++)
    {
        swf_event* ev = event_handlers[i];
        ch->add_event_handler(ev->event(), ev->action());
    }

    // TODO: check if we should check those has_xxx flags first.
    ch->set_cxform(tag->getCxform());
    ch->setMatrix(tag->getMatrix(), true); // update caches
    ch->set_ratio(tag->getRatio());
    ch->set_clip_depth(tag->getClipDepth());
    
    dlist.placeDisplayObject(ch, tag->getDepth());
    return ch;
}

void 
MovieClip::move_display_object(const SWF::PlaceObject2Tag* tag, DisplayList& dlist)
{    
    int ratio = tag->getRatio();
    // clip_depth is not used in MOVE tag(at least no related tests). 
    dlist.moveDisplayObject(
        tag->getDepth(), 
        tag->hasCxform() ? &tag->getCxform() : NULL,
        tag->hasMatrix() ? &tag->getMatrix() : NULL,
        tag->hasRatio()    ? &ratio    : NULL,
        NULL);
}

void
MovieClip::replace_display_object(const SWF::PlaceObject2Tag* tag,
        DisplayList& dlist)
{
    // A MovieClip without a definition cannot have any ControlTags, so this
    // should not be called.
    assert(_def);
    assert(tag != NULL);

    SWF::DefinitionTag* cdef = _def->getDefinitionTag(tag->getID());
    if (cdef == NULL)
    {
        log_error(_("movieclip::replace_display_object(): "
            "unknown cid = %d"), tag->getID());
        return;
    }
    assert(cdef);

    DisplayObject* existing_char = dlist.getDisplayObjectAtDepth(tag->getDepth());

    if (!existing_char) {
        log_error(_("MovieClip::replace_display_object: could not "
                    "find any DisplayObject at depth %d"), tag->getDepth());
        return;
    }

    // if the existing DisplayObject is not a shape, move it instead
    // of replacing.
    if (isReferenceable(*existing_char)) {
        move_display_object(tag, dlist);
        return;
    }

    Global_as& gl = getGlobal(*getObject(this));
    DisplayObject* ch = cdef->createDisplayObject(gl, this);

    // TODO: check if we can drop this for REPLACE!
    // should we rename the DisplayObject when it's REPLACE tag?
    if(tag->hasName()) {
        ch->set_name(tag->getName());
    }
    else if (isReferenceable(*ch)) {
        std::string instance_name = getNextUnnamedInstanceName();
        ch->set_name(instance_name);
    }
    if (tag->hasRatio()) {
        ch->set_ratio(tag->getRatio());
    }
    if (tag->hasCxform()) {
        ch->set_cxform(tag->getCxform());
    }
    if (tag->hasMatrix()) {
        ch->setMatrix(tag->getMatrix(), true); 
    }

    // use SWFMatrix from the old DisplayObject if tag doesn't provide one.
    dlist.replaceDisplayObject(ch, tag->getDepth(), 
        !tag->hasCxform(), !tag->hasMatrix());
}

void
MovieClip::remove_display_object(const SWF::PlaceObject2Tag* tag,
        DisplayList& dlist)
{
    set_invalidated();
    dlist.removeDisplayObject(tag->getDepth());
}

void
MovieClip::replace_display_object(DisplayObject* ch, int depth, 
        bool use_old_cxform, bool use_old_matrix)
{
    assert(ch);
    _displayList.replaceDisplayObject(ch, depth,
            use_old_cxform, use_old_matrix);
}

void
MovieClip::increment_frame_and_check_for_loop()
{
    size_t frame_count = get_loaded_frames(); 
    if ( ++_currentFrame >= frame_count )
    {
        // Loop.
        _currentFrame = 0;
        _hasLooped = true;
        if (frame_count > 1)
        {
            //_displayList.reset();
        }
    }

}

bool
MovieClip::handleFocus()
{

    // For SWF6 and above: the MovieClip can always receive focus if
    // focusEnabled evaluates to true.
    if (getSWFVersion(*getObject(this)) > 5) {
        as_value focusEnabled;
        if (getObject(this)->get_member(NSV::PROP_FOCUS_ENABLED, &focusEnabled)) {
            if (focusEnabled.to_bool() == true) return true; 
        }
    }
        
    // If focusEnabled doesn't evaluate to true or for SWF5, return true
    // only if at least one mouse event handler is defined.
    return mouseEnabled();
}

bool
MovieClip::pointInShape(boost::int32_t x, boost::int32_t y) const
{
    ShapeContainerFinder finder(x, y);
    const_cast<DisplayList&>(_displayList).visitBackward(finder);
    if ( finder.hitFound() ) return true;
    return hitTestDrawable(x, y);
}

bool
MovieClip::pointInVisibleShape(boost::int32_t x, boost::int32_t y) const
{
    if ( ! visible() ) return false;
    if ( isDynamicMask() && ! mouseEnabled() )
    {
        // see testsuite/misc-ming.all/masks_test.swf
#ifdef GNASH_DEBUG_HITTEST
        log_debug(_("%s is a dynamic mask and can't handle mouse "
                    "events, no point will hit it"), getTarget());
#endif
        return false;
    }
    const DisplayObject* mask = getMask(); // dynamic one
    if ( mask && mask->visible() && ! mask->pointInShape(x, y) )
    {
#ifdef GNASH_DEBUG_HITTEST
        log_debug(_("%s is dynamically masked by %s, which "
                "doesn't hit point %g,%g"), getTarget(),
                mask->getTarget(), x, y);
#endif
        return false;
    }
    VisibleShapeContainerFinder finder(x, y);
    const_cast<DisplayList&>(_displayList).visitBackward(finder);
    if (finder.hitFound()) return true;
    return hitTestDrawable(x, y);
}

inline bool
MovieClip::hitTestDrawable(boost::int32_t x, boost::int32_t y) const
{
    SWFMatrix wm = getWorldMatrix();
    wm.invert();
    point lp(x, y);
    wm.transform(lp);
    if (!_drawable.getBounds().point_test(lp.x, lp.y)) return false;
    return _drawable.pointTestLocal(lp.x, lp.y, wm);
}

bool
MovieClip::pointInHitableShape(boost::int32_t x, boost::int32_t y) const
{
    if (isDynamicMask() && !mouseEnabled()) return false;

    const DisplayObject* mask = getMask(); 
    if (mask && !mask->pointInShape(x, y)) return false;
            
    HitableShapeContainerFinder finder(x, y);
    _displayList.visitBackward(finder);
    if (finder.hitFound()) return true; 
    
    return hitTestDrawable(x, y); 
}

InteractiveObject*
MovieClip::topmostMouseEntity(boost::int32_t x, boost::int32_t y)
{
    //GNASH_REPORT_FUNCTION;

    if (!visible()) return 0;

    // point is in parent's space, we need to convert it in world space
    point wp(x, y);
    DisplayObject* parent = get_parent();
    if ( parent ) 
    {
        // WARNING: if we have NO parent, our parent is the Stage (movie_root)
        //          so, in case we'll add a "stage" matrix, we'll need to take
        //          it into account here.
        // TODO: actually, why are we insisting in using parent's
        //          coordinates for this method at all ?
        parent->getWorldMatrix().transform(wp);
    }

    if (mouseEnabled())
    {
        if (pointInVisibleShape(wp.x, wp.y)) return this;
        else return NULL;
    }

    SWFMatrix    m = getMatrix();
    point    pp(x, y);
    m.invert().transform(pp);

    MouseEntityFinder finder(wp, pp);
    _displayList.visitAll(finder);
    InteractiveObject* ch = finder.getEntity();

    // It doesn't make any sense to query _drawable, as it's
    // not an InteractiveObject.
    return ch; 
}

/// Find the first visible DisplayObject whose shape contain the point
/// and is not the DisplayObject being dragged or any of its childs
//
/// Point coordinates in world TWIPS
///
class DropTargetFinder {

    /// Highest depth hidden by a mask
    //
    /// This will be -1 initially, and set
    /// the the depth of a mask when the mask
    /// doesn't contain the query point, while
    /// scanning a DisplayList bottom-up
    ///
    int _highestHiddenDepth;

    boost::int32_t _x;
    boost::int32_t _y;
    DisplayObject* _dragging;
    mutable const DisplayObject* _dropch;

    typedef std::vector<const DisplayObject*> Candidates;
    Candidates _candidates;

    mutable bool _checked;

public:

    DropTargetFinder(boost::int32_t x, boost::int32_t y, DisplayObject* dragging)
        :
        _highestHiddenDepth(std::numeric_limits<int>::min()),
        _x(x),
        _y(y),
        _dragging(dragging),
        _dropch(0),
        _candidates(),
        _checked(false)
    {}

    void operator() (const DisplayObject* ch)
    {
        assert(!_checked);
        if ( ch->get_depth() <= _highestHiddenDepth )
        {
            if ( ch->isMaskLayer() )
            {
                log_debug(_("CHECKME: nested mask in DropTargetFinder. "
                        "This mask is %s at depth %d outer mask masked "
                        "up to depth %d."),
                        ch->getTarget(), ch->get_depth(), _highestHiddenDepth);
                // Hiding mask still in effect...
            }
            return;
        }

        if ( ch->isMaskLayer() )
        {
            if ( ! ch->visible() )
            {
                log_debug(_("FIXME: invisible mask in MouseEntityFinder."));
            }
            if ( ! ch->pointInShape(_x, _y) )
            {
#ifdef DEBUG_MOUSE_ENTITY_FINDING
                log_debug(_("Character %s at depth %d is a mask not hitting "
                        "the query point %g,%g and masking up to depth %d"),
                    ch->getTarget(), ch->get_depth(), _x, _y,
                    ch->get_clip_depth());
#endif 
                _highestHiddenDepth = ch->get_clip_depth();
            }
            else
            {
#ifdef DEBUG_MOUSE_ENTITY_FINDING
                log_debug(_("Character %s at depth %d is a mask "
                            "hitting the query point %g,%g"),
                            ch->getTarget(), ch->get_depth(), _x, _y);
#endif
            }

            return;
        }

        _candidates.push_back(ch);

    }

    void checkCandidates() const
    {
        if ( _checked ) return;
        for (Candidates::const_reverse_iterator i=_candidates.rbegin(),
                        e=_candidates.rend(); i!=e; ++i)
        {
            const DisplayObject* ch = *i;
            const DisplayObject* dropChar = ch->findDropTarget(_x, _y, _dragging);
            if ( dropChar )
            {
                _dropch = dropChar;
                break;
            }
        }
        _checked = true;
    }

    const DisplayObject* getDropChar() const
    {
        checkCandidates();
        return _dropch;
    }
};

const DisplayObject*
MovieClip::findDropTarget(boost::int32_t x, boost::int32_t y,
        DisplayObject* dragging) const
{
    if ( this == dragging ) return 0; // not here...

    if ( ! visible() ) return 0; // isn't me !

    DropTargetFinder finder(x, y, dragging);
    _displayList.visitAll(finder);

    // does it hit any child ?
    const DisplayObject* ch = finder.getDropChar();
    if ( ch )
    {
        // TODO: find closest actionscript referenceable container
        //             (possibly itself)
        return ch;
    }

    // does it hit us ?
    if (hitTestDrawable(x, y)) return this;

    return 0;
}

bool
MovieClip::trackAsMenu()
{
    as_value track;
    string_table& st = getStringTable(*getObject(this));
    return (getObject(this)->get_member(st.find("trackAsMenu"), &track) && track.to_bool());
}

bool
MovieClip::mouseEnabled() const
{
    if ( ! isEnabled() ) return false;

    // Event handlers that qualify as mouse event handlers.
    static const event_id EH[] =
    {
        event_id(event_id::PRESS),
        event_id(event_id::RELEASE),
        event_id(event_id::RELEASE_OUTSIDE),
        event_id(event_id::ROLL_OVER),
        event_id(event_id::ROLL_OUT),
        event_id(event_id::DRAG_OVER),
        event_id(event_id::DRAG_OUT),
    };

    static const size_t size = sizeof(EH) / sizeof(EH[0]);

    for (size_t i = 0; i < size; ++i)
    {
        const event_id &event = EH[i];

        // Check event handlers
        if ( get_event_handler(event.id()).get() )
        {
            return true;
        }

        // Check user-defined event handlers
        if ( getUserDefinedEventHandler(event.functionKey()) )
        {
            return true;
        }
    }

    return false;
}

void
MovieClip::stop_drag()
{
    getRoot(*getObject(this)).stop_drag();
}

void
MovieClip::set_background_color(const rgba& color)
{
    getRoot(*getObject(this)).set_background_color(color);
}

void
MovieClip::cleanup_textfield_variables()
{
    // nothing to do
    if (!_text_variables.get()) return;

    TextFieldIndex& m = *_text_variables;

    for (TextFieldIndex::iterator i=m.begin(), ie=m.end(); i!=ie; ++i)
    {
        TextFields& v=i->second;
        TextFields::iterator lastValid = std::remove_if(v.begin(), v.end(),
                    boost::mem_fn(&DisplayObject::unloaded));
        v.erase(lastValid, v.end());
    }
}


void
MovieClip::set_textfield_variable(const std::string& name, TextField* ch)
{
    assert(ch);

    // lazy allocation
    if ( ! _text_variables.get() )
    {
        _text_variables.reset(new TextFieldIndex);
    }
    
    (*_text_variables)[name].push_back(ch);
}

MovieClip::TextFields*
MovieClip::get_textfield_variable(const std::string& name)
{
    // nothing allocated yet...
    if ( ! _text_variables.get() ) return NULL;

    // TODO: should variable name be considered case-insensitive ?
    TextFieldIndex::iterator it = _text_variables->find(name);
    if (it == _text_variables->end()) return 0;
    else return &(it->second);
} 


DisplayObject*
MovieClip::getDisplayListObject(string_table::key key)
{

    const std::string& name = getStringTable(*getObject(this)).value(key);

    // Try items on our display list.
    DisplayObject* ch;
    if (getSWFVersion(*getObject(this)) >= 7 ) {
        ch = _displayList.getDisplayObjectByName(name);
    }
    else ch = _displayList.getDisplayObjectByName_i(name);
    if (!ch) return 0;

    // Found object.

    // If the object is an ActionScript referenciable one we
    // return it, otherwise we return ourselves
    if (isReferenceable(*ch)) {
        return ch;
    }
    return this;
}

void 
MovieClip::add_invalidated_bounds(InvalidatedRanges& ranges, 
    bool force)
{

    // nothing to do if this movieclip is not visible
    if (!visible() || get_cxform().is_invisible() )
    {
        ranges.add(m_old_invalidated_ranges); // (in case we just hided)
        return;
    }

    if ( ! m_invalidated && ! m_child_invalidated && ! force )
    {
        return;
    }
    
 
    // m_child_invalidated does not require our own bounds
    if ( m_invalidated || force )            
    {
        // Add old invalidated bounds
        ranges.add(m_old_invalidated_ranges); 
    }
    
    
    _displayList.add_invalidated_bounds(ranges, force||m_invalidated);

    /// Add drawable.
    SWFRect bounds;
    bounds.expand_to_transformed_rect(getWorldMatrix(), _drawable.getBounds());
    ranges.add(bounds.getRange());

}


/// register DisplayObjects as key listeners if they have clip key events defined.
/// Don't call twice for the same chracter.
void
MovieClip::registerAsListener()
{
    getRoot(*getObject(this)).add_key_listener(this);
    getRoot(*getObject(this)).add_mouse_listener(this);
}


// WARNING: THIS SNIPPET NEEDS THE CHARACTER TO BE "INSTANTIATED", that is,
//          its target path needs to exist, or any as_value for it will be
//          a dangling reference to an unexistent movieclip !
//          NOTE: this is just due to the wrong steps, see comment in header
void
MovieClip::stagePlacementCallback(as_object* initObj)
{
    assert(!unloaded());

    saveOriginalTarget();

#ifdef GNASH_DEBUG
    log_debug(_("Sprite '%s' placed on stage"), getTarget());
#endif

    // Register this movieclip as a live one
    getRoot(*getObject(this)).addLiveChar(this);
  

    // Register this movieclip as a core broadcasters listener
    registerAsListener();

    // It seems it's legal to place 0-framed movieclips on stage.
    // See testsuite/misc-swfmill.all/zeroframe_definemovieclip.swf

    // Now execute frame tags and take care of queuing the LOAD event.
    //
    // DLIST tags are executed immediately while ACTION tags are queued.
    //
    // For _root movie, LOAD event is invoked *after* actions in first frame
    // See misc-ming.all/action_execution_order_test4.{c,swf}
    //
    assert(!_callingFrameActions); // or will not be queuing actions
    if (!get_parent())
    {
#ifdef GNASH_DEBUG
        log_debug(_("Executing tags of frame0 in movieclip %s"), getTarget());
#endif
        executeFrameTags(0, _displayList, SWF::ControlTag::TAG_DLIST |
                SWF::ControlTag::TAG_ACTION);

        if (getSWFVersion(*getObject(this)) > 5)
        {
#ifdef GNASH_DEBUG
            log_debug(_("Queuing ONLOAD event for movieclip %s"), getTarget());
#endif
            queueEvent(event_id::LOAD, movie_root::apDOACTION);
        }

    }
    else
    {
#ifdef GNASH_DEBUG
        log_debug(_("Queuing ONLOAD event for movieclip %s"), getTarget());
#endif
        queueEvent(event_id::LOAD, movie_root::apDOACTION);

#ifdef GNASH_DEBUG
        log_debug(_("Executing tags of frame0 in movieclip %s"), getTarget());
#endif
        executeFrameTags(0, _displayList, SWF::ControlTag::TAG_DLIST |
                SWF::ControlTag::TAG_ACTION);
    }

    // We execute events immediately when the stage-placed DisplayObject 
    // is dynamic, This is becase we assume that this means that 
    // the DisplayObject is placed during processing of actions (opposed 
    // that during advancement iteration).
    //
    // A more general implementation might ask movie_root about its state
    // (iterating or processing actions?)
    // Another possibility to inspect could be letting movie_root decide
    // when to really queue and when rather to execute immediately the 
    // events with priority INITIALIZE or CONSTRUCT ...
    if (!isDynamic())
    {
        assert(!initObj);
#ifdef GNASH_DEBUG
        log_debug(_("Queuing INITIALIZE and CONSTRUCT events for movieclip %s"),
                getTarget());
#endif
        queueEvent(event_id::INITIALIZE, movie_root::apINIT);

<<<<<<< HEAD
        std::auto_ptr<ExecutableCode> code ( new ConstructEvent(this) );
        stage().pushAction(code, movie_root::apCONSTRUCT);
=======
        std::auto_ptr<ExecutableCode> code(new ConstructEvent(this));
        getRoot(*this).pushAction(code, movie_root::apCONSTRUCT);
>>>>>>> d056bd1d

    }
    else {

        // Properties from an initObj must be copied before construction, but
        // after the display list has been populated, so that _height and
        // _width (which depend on bounds) are correct.
        if (initObj) {
            getObject(this)->copyProperties(*initObj);
        }

        constructAsScriptObject(); 

        // Tested in testsuite/swfdec/duplicateMovieclip-events.c and
        // testsuite/swfdec/clone-sprite-events.c not to call notifyEvent
        // immediately.
        queueEvent(event_id::INITIALIZE, movie_root::apINIT);
    }


}


void
MovieClip::constructAsScriptObject()
{
#ifdef GNASH_DEBUG
    log_debug(_("constructAsScriptObject called for movieclip %s"), 
            getTarget());
#endif

    bool eventHandlersInvoked = false;

    do {

        if ( _name.empty() )
        {
            // instance name will be needed for properly setting up
            // a reference to 'this' object for ActionScript actions.
            // If the instance doesn't have a name, it will NOT be
            // an ActionScript referenceable object so we don't have
            // anything more to do.
            break;
        }

        const sprite_definition* def = 
            dynamic_cast<const sprite_definition*>(_def.get());

        // We won't "construct" top-level movies
        if (!def) break;

        as_function* ctor = def->getRegisteredClass();
#ifdef GNASH_DEBUG
        log_debug(_("Attached movieclips %s registered class is %p"),
                getTarget(), (void*)ctor); 
#endif

        // TODO: builtin constructors are different from user-defined ones
        // we should likely change that. See also vm/ASHandlers.cpp 
        // (construct_object)
        if ( ctor && ! ctor->isBuiltin() )
        {
            // Set the new prototype *after* the constructor was called
            boost::intrusive_ptr<as_object> proto = ctor->getPrototype();
            getObject(this)->set_prototype(proto);

            // Call event handlers *after* setting up the __proto__
            // but *before* calling the registered class constructor
            notifyEvent(event_id::CONSTRUCT);
            eventHandlersInvoked = true;

            int swfversion = getSWFVersion(*getObject(this));

            // Set the '__constructor__' and 'constructor' members, as well
            // as calling the actual constructor.
            //
            // TODO: this would be best done by an
            // as_function::constructInstance() method. We have one but it
            // returns a new object rather then initializing a given object.
            // We just need to add another one...
            if ( swfversion > 5 )
            {

                const int flags = PropFlags::dontEnum;

                getObject(this)->set_member(NSV::PROP_uuCONSTRUCTORuu, ctor);
                getObject(this)->set_member_flags(NSV::PROP_uuCONSTRUCTORuu, flags);
                if ( swfversion == 6 )
                {
                    getObject(this)->set_member(NSV::PROP_CONSTRUCTOR, ctor);
                    getObject(this)->set_member_flags(NSV::PROP_CONSTRUCTOR, flags);
                }

                // Provide a 'super' reference..
                // Super is computed from the object we're constructing,
                // It will work as long as we did set its __proto__ 
                // and __constructor__ properties already.
                as_object* super = getObject(this)->get_super();

                as_environment& env = get_environment();
                fn_call call(getObject(this), env);
                call.super = super;

                    // we don't use the constructor return (should we?)
                (*ctor)(call);
            }
        }

    } while (0);

    /// Invoke event handlers if not done yet
    if ( ! eventHandlersInvoked )
    {
        notifyEvent(event_id::CONSTRUCT);
    }
}

bool
MovieClip::unload()
{
#ifdef GNASH_DEBUG
    log_debug(_("Unloading movieclip '%s'"), getTargetPath());
#endif

    // stop any pending streaming sounds
    stopStreamSound();

    bool childHaveUnloadHandler = _displayList.unload();

    // We won't be displayed again, so worth releasing
    // some memory. The drawable might take a lot of memory
    // on itself.
    _drawable.clear();

    bool selfHaveUnloadHandler = DisplayObject::unload();

    bool shouldKeepAlive = (selfHaveUnloadHandler || childHaveUnloadHandler);

    return shouldKeepAlive;
}


bool
MovieClip::loadMovie(const URL& url, const std::string* postdata)
{
    // Get a pointer to our own parent 
    DisplayObject* parent = get_parent();
    if (parent)
    {
        if (postdata)
        {
            log_debug(_("Posting data '%s' to url '%s'"), postdata, url.str());
        }
        
        const movie_root& mr = stage();

        boost::intrusive_ptr<movie_definition> md(
            MovieFactory::makeMovie(url, mr.runResources(), NULL, true, postdata));

        if (!md) {
            log_error(_("can't create movie_definition for %s"),
                url.str());
            return false;
        }

        as_object* us = getObject(this);
        assert(us);

        Movie* extern_movie = md->createMovie(getGlobal(*us), parent);
        if (!extern_movie) {
            log_error(_("can't create extern Movie "
                "for %s"), url.str());
            return false;
        }

        // Parse query string
        MovieVariables vars;
        url.parse_querystring(url.querystring(), vars);
        extern_movie->setVariables(vars);

        // Set lockroot to our value of it
        extern_movie->setLockRoot(getLockRoot());

        // Copy event handlers
        // see testsuite/misc-ming.all/loadMovieTest.swf
        const Events& clipEvs = get_event_handlers();
        // top-level movies can't have clip events, right ?
        assert (extern_movie->get_event_handlers().empty());
        extern_movie->set_event_handlers(clipEvs);

        const std::string& name = get_name();
        assert (parent == extern_movie->get_parent());

        MovieClip* parent_sp = parent->to_movie();
        assert(parent_sp);
       
        if( !name.empty() )
        {
            // TODO: check empty != none...
            extern_movie->set_name(name);
        }
        extern_movie->set_clip_depth(get_clip_depth());
    
        parent_sp->replace_display_object(extern_movie, get_depth(),
                     true, true);
    }
    else
    {
        const size_t level = get_depth() - DisplayObject::staticDepthOffset;
        
        // how about lockRoot here ?
        stage().loadLevel(level, url); // extern_movie.get());
    }

    return true;
}

void 
MovieClip::loadVariables(const std::string& urlstr, 
        VariablesMethod sendVarsMethod)
{
    // Host security check will be will be done by LoadVariablesThread
    // (down by getStream, that is)
    
    const movie_root& mr = stage();
    URL url(urlstr, mr.runResources().baseURL());

    std::string postdata;
    
    // Encode our vars for sending.
    if (sendVarsMethod != METHOD_NONE) getURLEncodedVars(*getObject(this), postdata);

    try 
    {
        const StreamProvider& sp = getRunResources(*getObject(this)).streamProvider();
        
        if (sendVarsMethod == METHOD_POST)
        {
            // use POST method
            _loadVariableRequests.push_back(
                    new LoadVariablesThread(sp, url, postdata));
        }
        else
        {
            // use GET method
            if (sendVarsMethod == METHOD_GET)
            {
                // Append variables
                std::string qs = url.querystring();
                if (qs.empty()) url.set_querystring(postdata);
                else url.set_querystring(qs + "&" + postdata);
            }
            _loadVariableRequests.push_back(new LoadVariablesThread(sp, url));
        }
        _loadVariableRequests.back()->process();
    }
    catch (NetworkException& ex)
    {
        log_error(_("Could not load variables from %s"), url.str());
    }

}

void
MovieClip::processCompletedLoadVariableRequest(LoadVariablesThread& request)
{
    assert(request.completed());

<<<<<<< HEAD
    // TODO: consider adding a setVariables(std::map) for use by this
    //             and by Player class when dealing with -P command-line switch

    string_table& st = getStringTable(*getObject(this));
    LoadVariablesThread::ValuesMap& vals = request.getValues();
    for (LoadVariablesThread::ValuesMap::const_iterator it=vals.begin(),
            itEnd=vals.end();
        it != itEnd; ++it)
    {
        const std::string name = PROPNAME(it->first);
        const std::string& val = it->second;
#ifdef DEBUG_LOAD_VARIABLES
        log_debug(_("Setting variable '%s' to value '%s'"), name, val);
#endif
        getObject(this)->set_member(st.find(name), val);
    }
=======
    MovieVariables& vals = request.getValues();
    setVariables(vals);
>>>>>>> d056bd1d

    // We want to call a clip-event too if available, see bug #22116
    notifyEvent(event_id::DATA);
}

/*private*/
void
MovieClip::processCompletedLoadVariableRequests()
{
    // Nothing to do (just for clarity)
    if ( _loadVariableRequests.empty() ) return;

    for (LoadVariablesThreads::iterator it=_loadVariableRequests.begin();
            it != _loadVariableRequests.end(); )
    {
        LoadVariablesThread& request = *(*it);
        if (request.completed())
        {
            processCompletedLoadVariableRequest(request);
            delete *it;
            it = _loadVariableRequests.erase(it);
        }
        else ++it;
    }
}

void
MovieClip::setVariables(const MovieVariables& vars)
{
    string_table& st = getStringTable(*getObject(this));
    for (MovieVariables::const_iterator it=vars.begin(), itEnd=vars.end();
        it != itEnd; ++it)
    {
        const std::string& name = it->first;
        const std::string& val = it->second;
        getObject(this)->set_member(st.find(name), val);
    }
}

void
MovieClip::removeMovieClip()
{
    int depth = get_depth();
    if ( depth < 0 || depth > 1048575 )
    {
        IF_VERBOSE_ASCODING_ERRORS(
        log_aserror(_("removeMovieClip(%s): movieclip depth (%d) out of the "
            "'dynamic' zone [0..1048575], won't remove"),
            getTarget(), depth);
        );
        return;
    }

    MovieClip* parent = dynamic_cast<MovieClip*>(get_parent());
    if (parent)
    {
        // second argument is arbitrary, see comments above
        // the function declaration in MovieClip.h
        parent->remove_display_object(depth, 0);
    }
    else
    {
        // removing _level#
        getRoot(*getObject(this)).dropLevel(depth);
        // I guess this can only happen if someone uses 
        // _swf.swapDepth([0..1048575])
    }

}

SWFRect
MovieClip::getBounds() const
{
    SWFRect bounds;
    BoundsFinder f(bounds);
    const_cast<DisplayList&>(_displayList).visitAll(f);
    SWFRect drawableBounds = _drawable.getBounds();
    bounds.expand_to_rect(drawableBounds);
    
    return bounds;
}

bool
MovieClip::isEnabled() const
{
    as_value enabled;
    // const_cast needed due to get_member being non-const due to the 
    // possibility that a getter-setter would actually modify us ...
    if (!getObject(const_cast<MovieClip*>(this))->get_member(NSV::PROP_ENABLED, &enabled))
    {
         // We're enabled if there's no 'enabled' member...
         return true;
    }
    return enabled.to_bool();
}

bool
MovieClip::allowHandCursor() const
{
    as_value val;
    // const_cast needed due to get_member being non-const due to the 
    // possibility that a getter-setter would actually modify us ...
    if (!getObject(const_cast<MovieClip*>(this))->get_member(
                NSV::PROP_USEHANDCURSOR, &val))
    {
         // true if not found..
         return true;
    }
    return val.to_bool();
}

class EnumerateVisitor {

    as_environment& _env;

public:
    EnumerateVisitor(as_environment& env)
        :
        _env(env)
    {}

    void operator() (DisplayObject* ch)
    {
        // Don't enumerate unloaded DisplayObjects
        if (ch->unloaded()) return;
        
        const std::string& name = ch->get_name();
        // Don't enumerate unnamed DisplayObjects
        if (name.empty()) return;
        
        _env.push(name);
    }
};

void
MovieClip::enumerateNonProperties(as_environment& env) const
{
    EnumerateVisitor visitor(env);
    _displayList.visitAll(visitor);
}

void
MovieClip::cleanupDisplayList()
{
    //log_debug("%s.cleanDisplayList() called, current dlist is %p", 
    //getTarget(), (void*)&_displayList);
    _displayList.removeUnloaded();

    cleanup_textfield_variables();
}

#ifdef GNASH_USE_GC
struct ReachableMarker {
    void operator() (DisplayObject *ch)
    {
        ch->setReachable();
    }
};
void
MovieClip::markOwnResources() const
{
    ReachableMarker marker;

    _displayList.visitAll(marker);

    _environment.markReachableResources();

    // Mark our own definition
    if (_def.get()) _def->setReachable();

    // Mark textfields in the TextFieldIndex
    if ( _text_variables.get() )
    {
        for (TextFieldIndex::const_iterator i=_text_variables->begin(),
                    e=_text_variables->end();
                i!=e; ++i)
        {
            const TextFields& tfs=i->second;
            std::for_each(tfs.begin(), tfs.end(), 
                        boost::mem_fn(&DisplayObject::setReachable));
        }
    }

    // Mark our relative root
    _swf->setReachable();

}
#endif // GNASH_USE_GC

void
MovieClip::destroy()
{
    stopStreamSound();
    _displayList.destroy();
    DisplayObject::destroy();
}

cxform
MovieClip::get_world_cxform() const
{
    cxform cf = DisplayObject::get_world_cxform();
    cf.concatenate(_userCxform); 
    return cf;
}

Movie*
MovieClip::get_root() const
{
    return _swf;
}

MovieClip*
MovieClip::getAsRoot()
{

    // TODO1: as an optimization, if swf version < 7 
    //                we might as well just return _swf, 
    //                the whole chain from this movieclip to it's
    //                _swf should have the same version...
    //
    // TODO2: implement this with iteration rather
    //                then recursion.
    //                

    DisplayObject* parent = get_parent();
    if ( ! parent ) return this; // no parent, we're the root

    // If we have a parent, we descend to it unless 
    // our _lockroot is true AND our or the VM's
    // SWF version is > 6
    int topSWFVersion = getRoot(*getObject(this)).getRootMovie().version();

    if (getDefinitionVersion() > 6 || topSWFVersion > 6) {
        if (getLockRoot()) return this;
    }

    return parent->getAsRoot();
}


void
MovieClip::setStreamSoundId(int id)
{
    if ( id != m_sound_stream_id )
    {
        log_debug(_("Stream sound id from %d to %d, stopping old"),
                m_sound_stream_id, id);
        stopStreamSound();
    }
    m_sound_stream_id = id;
}

void
MovieClip::stopStreamSound()
{
    if ( m_sound_stream_id == -1 ) return; // nothing to do

    sound::sound_handler* handler = getRunResources(*getObject(this)).soundHandler();
    if (handler)
    {
        handler->stop_sound(m_sound_stream_id);
    }

    m_sound_stream_id = -1;
}

void
MovieClip::setPlayState(PlayState s)
{
    if (s == _playState) return; // nothing to do
    if (s == PLAYSTATE_STOP) stopStreamSound();
    _playState = s;
}

} // namespace gnash<|MERGE_RESOLUTION|>--- conflicted
+++ resolved
@@ -1927,13 +1927,8 @@
 #endif
         queueEvent(event_id::INITIALIZE, movie_root::apINIT);
 
-<<<<<<< HEAD
-        std::auto_ptr<ExecutableCode> code ( new ConstructEvent(this) );
+        std::auto_ptr<ExecutableCode> code(new ConstructEvent(this));
         stage().pushAction(code, movie_root::apCONSTRUCT);
-=======
-        std::auto_ptr<ExecutableCode> code(new ConstructEvent(this));
-        getRoot(*this).pushAction(code, movie_root::apCONSTRUCT);
->>>>>>> d056bd1d
 
     }
     else {
@@ -2202,27 +2197,8 @@
 {
     assert(request.completed());
 
-<<<<<<< HEAD
-    // TODO: consider adding a setVariables(std::map) for use by this
-    //             and by Player class when dealing with -P command-line switch
-
-    string_table& st = getStringTable(*getObject(this));
-    LoadVariablesThread::ValuesMap& vals = request.getValues();
-    for (LoadVariablesThread::ValuesMap::const_iterator it=vals.begin(),
-            itEnd=vals.end();
-        it != itEnd; ++it)
-    {
-        const std::string name = PROPNAME(it->first);
-        const std::string& val = it->second;
-#ifdef DEBUG_LOAD_VARIABLES
-        log_debug(_("Setting variable '%s' to value '%s'"), name, val);
-#endif
-        getObject(this)->set_member(st.find(name), val);
-    }
-=======
     MovieVariables& vals = request.getValues();
     setVariables(vals);
->>>>>>> d056bd1d
 
     // We want to call a clip-event too if available, see bug #22116
     notifyEvent(event_id::DATA);
