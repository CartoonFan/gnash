--- conflicted
+++ resolved
@@ -1696,11 +1696,6 @@
     log_debug("Checking %d timers for expiry", _intervalTimers.size());
 #endif
 
-<<<<<<< HEAD
-    if (_intervalTimers.empty()) return;
-
-    const unsigned long now = _vm.getTime();
-=======
     // Don't do anything if we have no timers, just return so we don't
     // waste cpu cycles.
     if (_intervalTimers.size() == 0) {
@@ -1708,7 +1703,6 @@
     }
 
     unsigned long now = _vm.getTime();
->>>>>>> 4c5d9610
 
     typedef std::multimap<unsigned int, boost::shared_ptr<Timer> >
         ExpiredTimers;
