// movie_root.cpp:  The root movie, for Gnash.
// 
//   Copyright (C) 2005, 2006, 2007, 2008, 2009, 2010 Free Software
//   Foundation, Inc
// 
// This program is free software; you can redistribute it and/or modify
// it under the terms of the GNU General Public License as published by
// the Free Software Foundation; either version 3 of the License, or
// (at your option) any later version.
// 
// This program is distributed in the hope that it will be useful,
// but WITHOUT ANY WARRANTY; without even the implied warranty of
// MERCHANTABILITY or FITNESS FOR A PARTICULAR PURPOSE.  See the
// GNU General Public License for more details.
//
// You should have received a copy of the GNU General Public License
// along with this program; if not, write to the Free Software
// Foundation, Inc., 51 Franklin St, Fifth Floor, Boston, MA  02110-1301  USA
// 

#include "GnashSystemIOHeaders.h" // write()

#include "movie_root.h"
#include "log.h"
#include "MovieClip.h"
#include "Movie.h" // for implicit upcast to MovieClip
#include "VM.h"
#include "ExecutableCode.h"
#include "URL.h"
#include "namedStrings.h"
#include "GnashException.h"
#include "sound_handler.h"
#include "Timers.h"
#include "GnashKey.h"
#include "MovieFactory.h"
#include "GnashAlgorithm.h"
#include "GnashNumeric.h"
#include "Global_as.h"
#include "utf8.h"
#include "IOChannel.h"
#include "RunResources.h"
#include "Renderer.h"
#include "ExternalInterface.h"

#include <sys/ioctl.h>
#include <sys/types.h>
#include <boost/algorithm/string/erase.hpp>
#include <boost/algorithm/string/replace.hpp>
#include <utility>
#include <iostream>
#include <string>
#include <sstream>
#include <map>
#include <bitset>
#include <typeinfo>
#include <cassert>
#include <functional> // std::bind2nd, std::equal_to
#include <boost/algorithm/string/case_conv.hpp>
#include <boost/bind.hpp>

#ifdef USE_SWFTREE
# include "tree.hh"
#endif

//#define GNASH_DEBUG 1
//#define GNASH_DEBUG_LOADMOVIE_REQUESTS_PROCESSING 1
//#define GNASH_DEBUG_TIMERS_EXPIRATION 1

// Defining the macro below prints info about
// cleanup of live chars (advanceable + key/mouse listeners)
// Is useful in particular to check for cost of multiple scans
// when a movie destruction destrois more elements.
//
// NOTE: I think the whole confusion here was introduced
//       by zou making it "optional" to ::unload() childs
//       when being unloaded. Zou was trying to avoid
//       queuing an onUnload event, which I suggested we'd
//       do by having unload() take an additional argument
//       or similar. Failing to tag childs as unloaded
//       will result in tagging them later (in ::destroy)
//       which will require scanning the lists again
//       (key/mouse + advanceable).
//       See https://savannah.gnu.org/bugs/index.php?21804
//
//#define GNASH_DEBUG_DLIST_CLEANUP 1

namespace gnash {

namespace {
    bool generate_mouse_button_events(movie_root& mr, MouseButtonState& ms);
    const DisplayObject* getNearestObject(const DisplayObject* o);
    as_object* getBuiltinObject(movie_root& mr, string_table::key cl);
}

}

namespace gnash {

inline bool
movie_root::testInvariant() const
{
    // TODO: fill this function !
    // The _movies map can not invariantably
    // be non-empty as the stage is autonomous
    // itself
    //assert( ! _movies.empty() );

    return true;
}


movie_root::movie_root(const movie_definition& def,
        VirtualClock& clock, const RunResources& runResources)
    :
    _runResources(runResources),
    _originalURL(def.get_url()),
    _vm(VM::init(def.get_version(), *this, clock)),
    _interfaceHandler(0),
    _fsCommandHandler(0),
    m_viewport_x0(0),
    m_viewport_y0(0),
    m_viewport_width(1),
    m_viewport_height(1),
    m_background_color(255, 255, 255, 255),
    m_background_color_set(false),
    m_timer(0.0f),
    m_mouse_x(0),
    m_mouse_y(0),
    m_mouse_buttons(0),
    _lastTimerId(0),
    _lastKeyEvent(key::INVALID),
    _currentFocus(0),
    m_drag_state(),
    _movies(),
    _rootMovie(0),
    _invalidated(true),
    _disableScripts(false),
    _processingActionLevel(PRIORITY_SIZE),
    _hostfd(-1),
    _controlfd(-1),
    _quality(QUALITY_HIGH),
    _alignMode(0),
    _allowScriptAccess(SCRIPT_ACCESS_SAME_DOMAIN),
    _marshallExceptions(false),
    _showMenu(true),
    _scaleMode(SCALEMODE_SHOWALL),
    _displayState(DISPLAYSTATE_NORMAL),
    _recursionLimit(256),
    _timeoutLimit(15),
    _movieAdvancementDelay(83), // ~12 fps by default
    _lastMovieAdvancement(0),
    _unnamedInstance(0),
    _movieLoader(*this)
{
    // This takes care of informing the renderer (if present) too.
    setQuality(QUALITY_HIGH);
}

void
movie_root::disableScripts()
{
    _disableScripts = true;

    // NOTE: we won't clear the action queue now
    // to avoid invalidating iterators as we've
    // been probably called during processing
    // of the queue.
}

    
size_t
movie_root::nextUnnamedInstance()
{
    return ++_unnamedInstance;
}

void
movie_root::clearActionQueue()
{
    for (int lvl=0; lvl < PRIORITY_SIZE; ++lvl) {
        ActionQueue& q = _actionQueue[lvl];
        deleteChecked(q.begin(), q.end());
        q.clear();
    }
}

void
movie_root::clearIntervalTimers()
{
    deleteSecondElements(_intervalTimers.begin(), _intervalTimers.end());
    _intervalTimers.clear();
}

movie_root::~movie_root()
{
    clearActionQueue();
    clearIntervalTimers();
    _movieLoader.clear();

    assert(testInvariant());
}

Movie*
movie_root::init(movie_definition* def, const MovieClip::MovieVariables& vars,
                 const MovieClip::MovieVariables& scriptables)
{
    Movie* mr = def->createMovie(*_vm.getGlobal());
    mr->setVariables(vars);
    mr->setVariables(scriptables);
    setRootMovie(mr);
    return mr;
}

void
movie_root::setRootMovie(Movie* movie)
{
    _rootMovie = movie;

    m_viewport_x0 = 0;
    m_viewport_y0 = 0;
    const movie_definition* md = movie->definition();
    float fps = md->get_frame_rate();
    _movieAdvancementDelay = static_cast<int>(1000/fps);

    _lastMovieAdvancement = _vm.getTime();

    m_viewport_width = static_cast<int>(md->get_width_pixels());
    m_viewport_height = static_cast<int>(md->get_height_pixels());

    // assert(movie->get_depth() == 0); ?
    movie->set_depth(DisplayObject::staticDepthOffset);

    try
    {
        setLevel(0, movie);

        // actions in first frame of _level0 must execute now,
        // before next advance,
        // or they'll be executed with _currentframe being set to 2
        processActionQueue();
    }
    catch (ActionLimitException& al)
    {
        boost::format fmt = boost::format(_("ActionLimits hit during "
                    "setRootMovie: %s. Disable scripts?")) % al.what();
        handleActionLimitHit(fmt.str());
    }
    catch (ActionParserException& e)
    {
        log_error("ActionParserException thrown during setRootMovie: %s",
                e.what());
    }

    cleanupAndCollect();
}

/*private*/
void
movie_root::handleActionLimitHit(const std::string& msg)
{
    bool disable = true;
    if ( _interfaceHandler ) disable = _interfaceHandler->yesNo(msg);
    else log_error("No user interface registered, assuming 'Yes' answer to "
            "question: %s", msg);
    if ( disable )
    {
        disableScripts();
        clearActionQueue();
    }
}

void
movie_root::cleanupAndCollect()
{
    // Cleanup the stack.
    _vm.getStack().clear();

    cleanupUnloadedListeners();
    cleanupDisplayList();
    GC::get().fuzzyCollect();
}

/* private */
void
movie_root::setLevel(unsigned int num, Movie* movie)
{
    assert(movie != NULL);
    assert(static_cast<unsigned int>(movie->get_depth()) ==
                            num + DisplayObject::staticDepthOffset);


    Levels::iterator it = _movies.find(movie->get_depth());
    if ( it == _movies.end() )
    {
        _movies[movie->get_depth()] = movie; 
    }
    else
    {
        // don't leak overloaded levels

        LevelMovie lm = it->second;
        if (lm == _rootMovie)
        {
            // NOTE: this is not enough to trigger
            //       an application reset. Was tested
            //       but not automated. If curious
            //       use swapDepths against _level0
            //       and load into the new target while
            //       a timeout/interval is active.
            log_debug("Replacing starting movie");
        }

        if ( num == 0 )
        {
            log_debug("Loading into _level0");

            // NOTE: this was tested but not automated, the
            //       test sets an interval and then loads something
            //       in _level0. The result is the interval is disabled.
            clearIntervalTimers();


            // TODO: check what else we should do in these cases 
            //       (like, unregistering all childs etc...)
            //       Tested, but not automated, is that other
            //       levels should be maintained alive.
            // Sat Nov 14 10:31:19 CET 2009
            // ^^^ not confirmed in this date, I think other levels 
            //     are dropped too! (strk)

            m_viewport_width = static_cast<int>(movie->widthPixels());
            m_viewport_height = static_cast<int>(movie->heightPixels());

            // notify  stage replacement
            if ( _interfaceHandler )
            {
                std::stringstream ss;
                ss << m_viewport_width << "x" << m_viewport_height;
                _interfaceHandler->call("Stage.resize", ss.str());
            }
        }

        it->second->destroy();
        it->second = movie;
    }

    movie->set_invalidated();
    
    /// Notify placement 
<<<<<<< HEAD
=======
    movie->stagePlacementCallback();
>>>>>>> 3d624e89
    movie->construct();

    assert(testInvariant());
}

void
movie_root::swapLevels(MovieClip* movie, int depth)
{
    assert(movie);

//#define GNASH_DEBUG_LEVELS_SWAPPING 1

    int oldDepth = movie->get_depth();

#ifdef GNASH_DEBUG_LEVELS_SWAPPING
    log_debug("Before swapLevels (source depth %d, target depth %d) "
            "levels are: ", oldDepth, depth);
    for (Levels::const_iterator i=_movies.begin(), e=_movies.end(); i!=e; ++i)
    {
        log_debug(" %d: %p (%s @ depth %d)", i->first,
                (void*)(i->second), i->second->getTarget(),
                i->second->get_depth());
    }
#endif

    if ( oldDepth < DisplayObject::staticDepthOffset ) // should include _level0 !
    {
        IF_VERBOSE_ASCODING_ERRORS(
        log_aserror(_("%s.swapDepth(%d): movie has a depth (%d) below "
                "static depth zone (%d), won't swap its depth"),
                movie->getTarget(), depth, oldDepth,
                DisplayObject::staticDepthOffset);
        );
        return;
    }

    if ( oldDepth >= 0 ) 
    {
        IF_VERBOSE_ASCODING_ERRORS(
        log_aserror(_("%s.swapDepth(%d): movie has a depth (%d) below "
                "static depth zone (%d), won't swap its depth"),
                movie->getTarget(), depth, oldDepth,
                DisplayObject::staticDepthOffset);
        );
        return;
    }

    int oldNum = oldDepth; // -DisplayObject::staticDepthOffset;
    Levels::iterator oldIt = _movies.find(oldNum);
    if ( oldIt == _movies.end() )
    {
        log_debug("%s.swapDepth(%d): target depth (%d) contains no movie",
            movie->getTarget(), depth, oldNum);
        return;
    }

    int newNum = depth; // -DisplayObject::staticDepthOffset;
    movie->set_depth(depth);
    Levels::iterator targetIt = _movies.find(newNum);
    if ( targetIt == _movies.end() )
    {
        _movies.erase(oldIt);
        _movies[newNum] = movie;
    }
    else
    {
        MovieClip* otherMovie = targetIt->second;
        otherMovie->set_depth(oldDepth);
        oldIt->second = otherMovie;
        targetIt->second = movie;
    }
    
#ifdef GNASH_DEBUG_LEVELS_SWAPPING
    log_debug("After swapLevels levels are: ");
    for (Levels::const_iterator i=_movies.begin(), e=_movies.end(); i!=e; ++i)
    {
        log_debug(" %d: %p (%s @ depth %d)", i->first, 
                (void*)(i->second), i->second->getTarget(),
                i->second->get_depth());
    }
#endif
    
    // TODO: invalidate self, not the movie
    //       movie_root::setInvalidated() seems
    //       to do just that, if anyone feels
    //       like more closely research on this
    //       (does level swapping require full redraw always?)
    movie->set_invalidated();
    
    assert(testInvariant());
}

void
movie_root::dropLevel(int depth)
{
    // should be checked by caller
    assert ( depth >= 0 && depth <= 1048575 );

    Levels::iterator it = _movies.find(depth);
    if ( it == _movies.end() )
    {
        log_error("movie_root::dropLevel called against a movie not "
                "found in the levels container");
        return;
    }

    MovieClip* mo = it->second;
    if (mo == _rootMovie)
    {
        IF_VERBOSE_ASCODING_ERRORS(
        log_aserror(_("Original root movie can't be removed"));
        );
        return;
    }

    // TOCHECK: safe to erase here ?
    mo->unload();
    mo->destroy();
    _movies.erase(it);

    assert(testInvariant());
}

void
movie_root::replaceLevel(unsigned int num, Movie* extern_movie)
{
    extern_movie->set_depth(num + DisplayObject::staticDepthOffset);
    Levels::iterator it = _movies.find(extern_movie->get_depth());
    if ( it == _movies.end() )
    {
        log_error("TESTME: loadMovie called on level %d which is not available at load time, skipped placement for now");
        return; // skip
    }

    // TODO: rework this to avoid the double scan 
    setLevel(num, extern_movie);
}

MovieClip*
movie_root::getLevel(unsigned int num) const
{
    Levels::const_iterator i =
        _movies.find(num + DisplayObject::staticDepthOffset);

    if (i == _movies.end()) return 0;

    return i->second;
}

void
movie_root::reset()
{
    sound::sound_handler* sh = _runResources.soundHandler();
    if ( sh ) sh->reset();
    clear();
    _disableScripts = false;
}

void
movie_root::clear()
{
    // reset background color, to allow 
    // next load to set it again.
    m_background_color.set(255,255,255,255);
    m_background_color_set = false;

    // wipe out live chars
    _liveChars.clear();

    // wipe out queued actions
    clearActionQueue();

    // wipe out all levels
    _movies.clear();

    // remove all intervals
    clearIntervalTimers();

    // remove all loadMovie requests
    _movieLoader.clear();

    // remove key/mouse listeners
    _keyListeners.clear();
    _mouseListeners.clear();

    // Cleanup the stack.
    _vm.getStack().clear();

#ifdef GNASH_USE_GC
    // Run the garbage collector again
    GC::get().fuzzyCollect();
#endif

    setInvalidated();
}

void
movie_root::set_display_viewport(int x0, int y0, int w, int h)
{
    assert(testInvariant());

    m_viewport_x0 = x0;
    m_viewport_y0 = y0;
    m_viewport_width = w;
    m_viewport_height = h;

    if (_scaleMode == SCALEMODE_NOSCALE) {
        //log_debug("Rescaling disabled");
        as_object* stage = getBuiltinObject(*this, NSV::PROP_iSTAGE);
        if (stage) {
            log_debug("notifying Stage listeners about a resize");
            callMethod(stage, NSV::PROP_BROADCAST_MESSAGE, "onResize");
        }

    }

    assert(testInvariant());
}

bool
movie_root::notify_mouse_moved(int x, int y)
{
    assert(testInvariant());

    m_mouse_x = x;
    m_mouse_y = y;
    notify_mouse_listeners(event_id::MOUSE_MOVE);
    return fire_mouse_event();

}


bool
movie_root::notify_key_event(key::code k, bool down)
{
    _lastKeyEvent = k;
    const size_t keycode = key::codeMap[k][key::KEY];
    if (keycode < key::KEYCOUNT) {
        _unreleasedKeys.set(keycode, down);
    }

    // Notify DisplayObject key listeners for clip key events
    notify_key_listeners(k, down);

    // Notify both DisplayObject and non-DisplayObject Key listeners
    //    for user defined handers.
    as_object* key = getBuiltinObject(*this, NSV::CLASS_KEY);
    if (key) {

        try {
            // Can throw an action limit exception if the stack limit is 0 or 1,
            // i.e. if the stack is at the limit before it contains anything.
            // A stack limit like that is hardly of any use, but could be used
            // maliciously to crash Gnash.
            if (down) {
                callMethod(key, NSV::PROP_BROADCAST_MESSAGE, "onKeyDown");
            }
            else {
                callMethod(key, NSV::PROP_BROADCAST_MESSAGE, "onKeyUp");
            }
        }
        catch (ActionLimitException &e)
        {
            log_error(_("ActionLimits hit notifying key listeners: %s."),
                    e.what());
            clearActionQueue();
        }
    }

    processActionQueue();

    return false; // should return true if needs updatee ...
}


bool
movie_root::notify_mouse_clicked(bool mouse_pressed, int button_mask)
{
    assert(testInvariant());

    //log_debug("Mouse click notification");
    if (mouse_pressed)
    {
        m_mouse_buttons |= button_mask;
        notify_mouse_listeners(event_id(event_id::MOUSE_DOWN));
    }
    else
    {
        m_mouse_buttons &= ~button_mask;
        notify_mouse_listeners(event_id(event_id::MOUSE_UP));
    }

    return fire_mouse_event();
}


bool
movie_root::fire_mouse_event()
{
//    GNASH_REPORT_FUNCTION;

    assert(testInvariant());

    boost::int32_t x = pixelsToTwips(m_mouse_x);
    boost::int32_t y = pixelsToTwips(m_mouse_y);

    // Generate a mouse event
    _mouseButtonState.topmostEntity = getTopmostMouseEntity(x, y);
    _mouseButtonState.currentButtonState = (m_mouse_buttons & 1);

    // Set _droptarget if dragging a sprite
    MovieClip* dragging = 0;
    DisplayObject* draggingChar = getDraggingCharacter();
    if (draggingChar) dragging = draggingChar->to_movie();
    if (dragging)
    {
        // TODO: optimize making findDropTarget and getTopmostMouseEntity
        //       use a single scan.
        const DisplayObject* dropChar = findDropTarget(x, y, dragging);
        if (dropChar)
        {
            // Use target of closest script DisplayObject containing this
            dropChar = getNearestObject(dropChar);
            dragging->setDropTarget(dropChar->getTargetPath());
        }
        else dragging->setDropTarget("");

    }

    bool need_redraw = false;

    // FIXME: need_redraw might also depend on actual
    //        actions execution (consider updateAfterEvent).

    try
    {
        need_redraw = generate_mouse_button_events(*this, _mouseButtonState);
        processActionQueue();
    }
    catch (ActionLimitException& al)
    {
        boost::format fmt = boost::format(_("ActionLimits hit during mouse event processing: %s. Disable scripts ?")) % al.what();
        handleActionLimitHit(fmt.str());
    }

    return need_redraw;

}

void
movie_root::get_mouse_state(boost::int32_t& x, boost::int32_t& y,
        boost::int32_t& buttons)
{

    assert(testInvariant());

    x = m_mouse_x;
    y = m_mouse_y;
    buttons = m_mouse_buttons;

    assert(testInvariant());
}

void
movie_root::get_drag_state(drag_state& st)
{
    assert(testInvariant());

    st = m_drag_state;

    assert(testInvariant());
}

void
movie_root::set_drag_state(const drag_state& st)
{
    m_drag_state = st;
    DisplayObject* ch = st.getCharacter();
    if ( ch && ! st.isLockCentered() )
    {
        // Get coordinates of the DisplayObject's origin
        point origin(0, 0);
        SWFMatrix chmat = ch->getWorldMatrix();
        point world_origin;
        chmat.transform(&world_origin, origin);

        // Get current mouse coordinates
        boost::int32_t x, y, buttons;
        get_mouse_state(x, y, buttons);
        point world_mouse(pixelsToTwips(x), pixelsToTwips(y));

        boost::int32_t xoffset = world_mouse.x - world_origin.x;
        boost::int32_t yoffset = world_mouse.y - world_origin.y;

        m_drag_state.setOffset(xoffset, yoffset);
    }
    assert(testInvariant());
}

void
movie_root::doMouseDrag()
{
    DisplayObject* dragChar = getDraggingCharacter(); 
    if ( ! dragChar ) return; // nothing to do

    if ( dragChar->unloaded() )
    {
        // Reset drag state if dragging char was unloaded
        m_drag_state.reset();
        return; 
    }

    boost::int32_t x, y, buttons;
    get_mouse_state(x, y, buttons);

    point world_mouse(pixelsToTwips(x), pixelsToTwips(y));

    SWFMatrix    parent_world_mat;
    DisplayObject* parent = dragChar->get_parent();
    if (parent != NULL)
    {
        parent_world_mat = parent->getWorldMatrix();
    }

    if (! m_drag_state.isLockCentered())
    {
        world_mouse.x -= m_drag_state.xOffset();
        world_mouse.y -= m_drag_state.yOffset();
    }

    if ( m_drag_state.hasBounds() )
    {
        SWFRect bounds;
        // bounds are in local coordinate space
        bounds.enclose_transformed_rect(parent_world_mat, m_drag_state.getBounds());
        // Clamp mouse coords within a defined SWFRect.
        bounds.clamp(world_mouse);
    }

    parent_world_mat.invert().transform(world_mouse);            
    // Place our origin so that it coincides with the mouse coords
    // in our parent frame.
    // TODO: add a DisplayObject::set_translation ?
    SWFMatrix    local = dragChar->getMatrix();
    local.set_translation(world_mouse.x, world_mouse.y);
    dragChar->setMatrix(local); //no need to update caches when only changing translation
}


unsigned int
movie_root::add_interval_timer(std::auto_ptr<Timer> timer)
{
    assert(timer.get());
    assert(testInvariant());
            
    int id = ++_lastTimerId;

    assert(_intervalTimers.find(id) == _intervalTimers.end());
    _intervalTimers[id] = timer.release(); 
    return id;
}
    
bool
movie_root::clear_interval_timer(unsigned int x)
{
    TimerMap::iterator it = _intervalTimers.find(x);
    if ( it == _intervalTimers.end() ) return false;

    // We do not remove the element here because
    // we might have been called during execution
    // of another timer, thus during a scan of the _intervalTimers
    // container. If we use erase() here, the iterators in executeTimers
    // would be invalidated. Rather, executeTimers() would check container
    // elements for being still active and remove the cleared one in a safe way
    // at each iteration.
    it->second->clearInterval();

    return true;

}

bool
movie_root::advance()
{
    // We can't actually rely on now being later than _lastMovieAdvancement,
    // so we will have to check. Otherwise we risk elapsed being
    // contructed from a negative value.
    const size_t now = std::max<size_t>(_vm.getTime(), _lastMovieAdvancement);

    bool advanced = false;

    try {

        const size_t elapsed = now - _lastMovieAdvancement;
        if (elapsed >= _movieAdvancementDelay)
        {
            advanced = true;
            advanceMovie();

            // To catch-up lateness we pretend we advanced when 
            // was time for it. 
            // NOTE:
            //   now - _lastMovieAdvancement
            // gives you actual lateness in milliseconds
            //
            _lastMovieAdvancement += _movieAdvancementDelay;

        }

        //log_debug("Latenss: %d", now-_lastMovieAdvancement);
        
        executeAdvanceCallbacks();
        
        executeTimers();
    
    }
    catch (ActionLimitException& al) {
        // The PP does not disable scripts when the stack limit is reached,
        // but rather struggles on. 
        log_error(_("Action limit hit during advance: %s"), al.what());
        clearActionQueue();
    }
    catch (ActionParserException& e) {
        log_error(_("Buffer overread during advance: %s"), e.what());
        clearActionQueue();
    }

    return advanced;
}
    
void
movie_root::advanceMovie()
{

    // Do mouse drag, if needed
    doMouseDrag();

    // Advance all non-unloaded DisplayObjects in the LiveChars list
    // in reverse order (last added, first advanced)
    // NOTE: can throw ActionLimitException
    advanceLiveChars(); 

    // Process loadMovie requests
    // 
    // NOTE: should be done before executing timers,
    //      see swfdec's test/trace/loadmovie-case-{5,6}.swf 
    // NOTE: processing loadMovie requests after advanceLiveChars
    //       is known to fix more tests in misc-mtasc.all/levels.swf
    //       to be checked if it keeps the swfdec testsuite safe
    //
    _movieLoader.processCompletedRequests();

    // Process queued actions
    // NOTE: can throw ActionLimitException
    processActionQueue();

    cleanupAndCollect();

    assert(testInvariant());
}

int
movie_root::timeToNextFrame() const
{
    unsigned int now = _vm.getTime();
    const int elapsed = now - _lastMovieAdvancement;
    return _movieAdvancementDelay - elapsed;
}

void
movie_root::display()
{
//    GNASH_REPORT_FUNCTION;

    assert(testInvariant());

    clearInvalidated();

    // TODO: should we consider the union of all levels bounds ?
    const SWFRect& frame_size = _rootMovie->get_frame_size();
    if ( frame_size.is_null() )
    {
        // TODO: check what we should do if other levels
        //       have valid bounds
        log_debug("original root movie had null bounds, not displaying");
        return;
    }

    Renderer* renderer = _runResources.renderer();
    if (!renderer) return;

    renderer->begin_display(
        m_background_color,
        m_viewport_x0, m_viewport_y0,
        m_viewport_width, m_viewport_height,
        frame_size.get_x_min(), frame_size.get_x_max(),
        frame_size.get_y_min(), frame_size.get_y_max());


    for (Levels::iterator i=_movies.begin(), e=_movies.end(); i!=e; ++i)
    {
        MovieClip* movie = i->second;

        movie->clear_invalidated();

        if (movie->visible() == false) continue;

        // null frame size ? don't display !
        const SWFRect& sub_frame_size = movie->get_frame_size();

        if ( sub_frame_size.is_null() )
        {
            log_debug("_level%u has null frame size, skipping", i->first);
            continue;
        }

        movie->display(*renderer);

    }

    renderer->end_display();
}



void movie_root::cleanupUnloadedListeners(Listeners& ll)
{
    bool needScan;

#ifdef GNASH_DEBUG_DLIST_CLEANUP
    int scansCount = 0;
#endif

    do
    {

#ifdef GNASH_DEBUG_DLIST_CLEANUP
      scansCount++;
      int cleaned =0;
#endif

      needScan=false;

      // remove unloaded DisplayObject listeners from movie_root
      for (Listeners::iterator iter = ll.begin(); iter != ll.end(); )
      {
          DisplayObject* const ch = *iter;
          if ( ch->unloaded() )
          {
            if ( ! ch->isDestroyed() )
            {
              ch->destroy();
              needScan=true; // ->destroy() might mark already-scanned chars as unloaded
            }
            iter = ll.erase(iter);

#ifdef GNASH_DEBUG_DLIST_CLEANUP
            cleaned++;
#endif

          }

          else ++iter;
      }

#ifdef GNASH_DEBUG_DLIST_CLEANUP
      cout << " Scan " << scansCount << " cleaned " << cleaned << " instances" << endl;
#endif

    } while (needScan);
    
}

void
movie_root::notify_key_listeners(key::code k, bool down)
{

    Listeners copy = _keyListeners;
    for (Listeners::iterator iter = copy.begin(), itEnd=copy.end();
            iter != itEnd; ++iter)
    {
        // sprite, button & input_edit_text DisplayObjects
        DisplayObject* const ch = *iter;
        if (!ch->unloaded()) {
            if (down) {
                // KEY_UP and KEY_DOWN events are unrelated to any key!
                ch->notifyEvent(event_id(event_id::KEY_DOWN, key::INVALID)); 
                // Pass the unique Gnash key code!
                ch->notifyEvent(event_id(event_id::KEY_PRESS, k));
            }
            else {
                ch->notifyEvent(event_id(event_id::KEY_UP, key::INVALID));   
            }
        }
    }

    assert(testInvariant());

    if (!copy.empty()) {
        // process actions queued in the above step
        processActionQueue();
    }
}

void
movie_root::add_listener(Listeners& ll, DisplayObject* listener)
{
    assert(listener);

    // Don't add the same listener twice (why not use a set?)
    if (std::find(ll.begin(), ll.end(), listener) != ll.end()) return;

    ll.push_front(listener);
}


void
movie_root::remove_listener(Listeners& ll, DisplayObject* listener)
{
    assert(listener);
    ll.remove_if(std::bind2nd(std::equal_to<DisplayObject*>(), listener));
}

void
movie_root::notify_mouse_listeners(const event_id& event)
{

    Listeners copy = _mouseListeners;
    for (Listeners::iterator iter = copy.begin(), itEnd=copy.end();
            iter != itEnd; ++iter)
    {
        DisplayObject* const ch = *iter;
        if (!ch->unloaded())
        {
            ch->notifyEvent(event);
        }
    }

    as_object* mouseObj = getBuiltinObject(*this, NSV::CLASS_MOUSE);
    if (mouseObj) {

        try {
            // Can throw an action limit exception if the stack limit is 0 or 1.
            // A stack limit like that is hardly of any use, but could be used
            // maliciously to crash Gnash.
            callMethod(mouseObj, NSV::PROP_BROADCAST_MESSAGE, 
                    event.functionName());
        }
        catch (ActionLimitException &e) {
            log_error(_("ActionLimits hit notifying mouse events: %s."),
                    e.what());
            clearActionQueue();
        }
        
    }

    assert(testInvariant());

    if (!copy.empty()) {
        // process actions queued in the above step
        processActionQueue();
    }
}

DisplayObject*
movie_root::getFocus()
{
    assert(testInvariant());
    return _currentFocus;
}

bool
movie_root::setFocus(DisplayObject* to)
{

    // Nothing to do if current focus is the same as the new focus. 
    // _level0 also seems unable to receive focus under any circumstances
    // TODO: what about _level1 etc ?
    if (to == _currentFocus ||
            to == static_cast<DisplayObject*>(_rootMovie)) {
        return false;
    }

    if (to && !to->handleFocus()) {
        // TODO: not clear whether to remove focus in this case.
        return false;
    }

    // Undefined or NULL DisplayObject removes current focus. Otherwise, try
    // setting focus to the new DisplayObject. If it fails, remove current
    // focus anyway.

    // Store previous focus, as the focus needs to change before onSetFocus
    // is called and listeners are notified.
    DisplayObject* from = _currentFocus;

    if (from) {
        // Perform any actions required on killing focus (only TextField).
        from->killFocus();

        /// A valid focus must have an associated object.
        assert(getObject(from));
        callMethod(getObject(from), NSV::PROP_ON_KILL_FOCUS, getObject(to));
    }

    _currentFocus = to;

    if (to) {
        assert(getObject(to));
        callMethod(getObject(to), NSV::PROP_ON_SET_FOCUS, getObject(from));
    }

    as_object* sel = getBuiltinObject(*this, NSV::CLASS_SELECTION);

    // Notify Selection listeners with previous and new focus as arguments.
    // Either argument may be null.
    if (sel) {
        callMethod(sel, NSV::PROP_BROADCAST_MESSAGE, "onSetFocus",
                getObject(from), getObject(to));
    }

    assert(testInvariant());

    return true;
}

DisplayObject*
movie_root::getActiveEntityUnderPointer() const
{
    return _mouseButtonState.activeEntity;
}

DisplayObject*
movie_root::getDraggingCharacter() const
{
    return m_drag_state.getCharacter();
}

const DisplayObject*
movie_root::getEntityUnderPointer() const
{
    boost::int32_t x = pixelsToTwips(m_mouse_x);
    boost::int32_t y = pixelsToTwips(m_mouse_y);
    const DisplayObject* dropChar = findDropTarget(x, y, getDraggingCharacter()); 
    return dropChar;
}


bool
movie_root::isMouseOverActiveEntity() const
{
    assert(testInvariant());
    return (_mouseButtonState.activeEntity);
}

void
movie_root::setQuality(Quality q)
{
    gnash::RcInitFile& rcfile = gnash::RcInitFile::getDefaultInstance();

    /// Overridden quality if not negative.
    if (rcfile.qualityLevel() >= 0) {
        int ql = rcfile.qualityLevel();
        ql = std::min<int>(ql, QUALITY_BEST);
        q = static_cast<Quality>(ql);
    }

    if ( _quality != q )
    {
        // Force a redraw if quality changes
        //
        // redraw should only happen on next
        // frame advancement (tested)
        //
        setInvalidated();

        _quality = q;
    }

    // We always tell the renderer, because it could
    // be the first time we do
    Renderer* renderer = _runResources.renderer();
    if (renderer) renderer->setQuality(_quality);

}

/// Get actionscript width of stage, in pixels. The width
/// returned depends on the scale mode.
unsigned int
movie_root::getStageWidth() const
{
    if (_scaleMode == SCALEMODE_NOSCALE) {
        return m_viewport_width;    
    }

    // If scaling is allowed, always return the original movie size.
    return static_cast<unsigned int>(_rootMovie->widthPixels());
}

/// Get actionscript height of stage, in pixels. The height
/// returned depends on the scale mode.
unsigned int
movie_root::getStageHeight() const
{
    if (_scaleMode == SCALEMODE_NOSCALE) {
        return m_viewport_height;    
    }

    // If scaling is allowed, always return the original movie size.
    return static_cast<unsigned int>(_rootMovie->heightPixels());
}

/// Takes a short int bitfield: the four bits correspond
/// to the AlignMode enum 
void
movie_root::setStageAlignment(short s)
{
    _alignMode = s;
    callInterface("Stage.align");
}

/// The mode is one of never, always, with sameDomain the default
void
movie_root::setAllowScriptAccess(AllowScriptAccessMode mode)
{
    _allowScriptAccess = mode;
}

movie_root::AllowScriptAccessMode
movie_root::getAllowScriptAccess()
{
    return _allowScriptAccess;
}

/// Returns a pair of enum values giving the actual alignment
/// of the stage after align mode flags are evaluated.
movie_root::StageAlign
movie_root::getStageAlignment() const
{
    /// L takes precedence over R. Default is centred.
    StageHorizontalAlign ha = STAGE_H_ALIGN_C;
    if (_alignMode.test(STAGE_ALIGN_L)) ha = STAGE_H_ALIGN_L;
    else if (_alignMode.test(STAGE_ALIGN_R)) ha = STAGE_H_ALIGN_R;

    /// T takes precedence over B. Default is centred.
    StageVerticalAlign va = STAGE_V_ALIGN_C;
    if (_alignMode.test(STAGE_ALIGN_T)) va = STAGE_V_ALIGN_T;
    else if (_alignMode.test(STAGE_ALIGN_B)) va = STAGE_V_ALIGN_B;

    return std::make_pair(ha, va);
}

/// Returns a string that represents the boolean state of the _showMenu
/// variable
bool
movie_root::getShowMenuState() const
{
    return _showMenu;
}

/// Sets the value of _showMenu and calls the gui handler to process the 
/// fscommand to change the display of the context menu
void
movie_root::setShowMenuState(bool state)
{
    _showMenu = state;
    //FIXME: The gui code for show menu is semantically different than what
    //   ActionScript expects it to be. In gtk.cpp the showMenu function hides
    //   or shows the menubar. Flash expects this option to disable some 
    //   context menu items.
    // callInterface is the proper handler for this
    callInterface("Stage.showMenu", (_showMenu) ? "true" : "false");  //or this?
}

/// Returns the string representation of the current align mode,
/// which must always be in the order: LTRB
std::string
movie_root::getStageAlignMode() const
{
    std::string align;
    if (_alignMode.test(STAGE_ALIGN_L)) align.push_back('L');
    if (_alignMode.test(STAGE_ALIGN_T)) align.push_back('T');
    if (_alignMode.test(STAGE_ALIGN_R)) align.push_back('R');
    if (_alignMode.test(STAGE_ALIGN_B)) align.push_back('B');
    
    return align;
}

void
movie_root::setStageScaleMode(ScaleMode sm)
{
    if (_scaleMode == sm) return; // nothing to do

    bool notifyResize = false;
    
    // If we go from or to noScale, we notify a resize
    // if and only if display viewport is != then actual
    // movie size. If there is not yet a _rootMovie (when scaleMode
    // is passed as a parameter to the player), we also don't notify a 
    // resize.
    if (_rootMovie && 
            (sm == SCALEMODE_NOSCALE || _scaleMode == SCALEMODE_NOSCALE)) {

        const movie_definition* md = _rootMovie->definition();
        log_debug("Going to or from scaleMode=noScale. Viewport:%dx%d "
                "Def:%dx%d", m_viewport_width, m_viewport_height,
                md->get_width_pixels(), md->get_height_pixels());

        if ( m_viewport_width != md->get_width_pixels()
             || m_viewport_height != md->get_height_pixels() )
        {
            notifyResize = true;
        }
    }

    _scaleMode = sm;
    callInterface("Stage.align");    

    if (notifyResize) {
        as_object* stage = getBuiltinObject(*this, NSV::PROP_iSTAGE);
        if (stage) {
            log_debug("notifying Stage listeners about a resize");
            callMethod(stage, NSV::PROP_BROADCAST_MESSAGE, "onResize");
        }
    }
}

void
movie_root::setStageDisplayState(const DisplayState ds)
{
    _displayState = ds;

    as_object* stage = getBuiltinObject(*this, NSV::PROP_iSTAGE);
    if (stage) {
        log_debug("notifying Stage listeners about fullscreen state");
        const bool fs = _displayState == DISPLAYSTATE_FULLSCREEN;
        callMethod(stage, NSV::PROP_BROADCAST_MESSAGE, "onFullScreen", fs);
    }

    if (!_interfaceHandler) return; // No registered callback
    
    switch (_displayState)
    {
        case DISPLAYSTATE_FULLSCREEN:
            callInterface("Stage.displayState", "fullScreen");
            break;
        case DISPLAYSTATE_NORMAL:
            callInterface("Stage.displayState", "normal");
            break;
    }   
}

void
movie_root::add_invalidated_bounds(InvalidatedRanges& ranges, bool force)
{
    if (isInvalidated()) {
        ranges.setWorld();
        return;
    }

    for (Levels::reverse_iterator i=_movies.rbegin(), e=_movies.rend(); i!=e;
                        ++i) {
        i->second->add_invalidated_bounds(ranges, force);
    }

}

size_t
movie_root::minPopulatedPriorityQueue() const
{
    for (size_t l = 0; l < PRIORITY_SIZE; ++l) {
        if (!_actionQueue[l].empty()) return l;
    }
    return PRIORITY_SIZE;
}

size_t
movie_root::processActionQueue(size_t lvl)
{
    ActionQueue& q = _actionQueue[lvl];

    assert( minPopulatedPriorityQueue() == lvl );

#ifdef GNASH_DEBUG
    static unsigned calls=0;
    ++calls;
    bool actionsToProcess = !q.empty();
    if (actionsToProcess) {
        log_debug(" Processing %d actions in priority queue %d (call %u)",
                    q.size(), lvl, calls);
    }
#endif

    // _actionQueue may be changed due to actions (appended-to)
    // this loop might be optimized by using an iterator
    // and a final call to .clear() 
    while (!q.empty()) {

        std::auto_ptr<ExecutableCode> code(q.front());
        q.pop_front(); 
        code->execute();

        size_t minLevel = minPopulatedPriorityQueue();
        if (minLevel < lvl) {
#ifdef GNASH_DEBUG
            log_debug(" Actions pushed in priority %d (< "
                    "%d), restarting the scan (call"
                    " %u)", minLevel, lvl, calls);
#endif
            return minLevel;
        }
    }

    assert(q.empty());

#ifdef GNASH_DEBUG
    if (actionsToProcess) {
        log_debug(" Done processing actions in priority queue "
                "%d (call %u)", lvl, calls);
    }
#endif

    return minPopulatedPriorityQueue();
}

void
movie_root::flushHigherPriorityActionQueues()
{
    if( ! processingActions() )
    {
        // only flush the actions queue when we are 
        // processing the queue.
        // ie. we don't want to flush the queue 
        // during executing user event handlers,
        // which are not pushed at the moment.
        return;
    }

    if ( _disableScripts )
    {
        /// cleanup anything pushed later..
        clearActionQueue();
        return;
    }

    int lvl=minPopulatedPriorityQueue();
    while ( lvl<_processingActionLevel )
    {
        lvl = processActionQueue(lvl);
    }

}

void
movie_root::addLoadableObject(as_object* obj, std::auto_ptr<IOChannel> str)
{
    boost::shared_ptr<IOChannel> io(str.release());
    _loadCallbacks.push_back(LoadCallback(io, obj));
}

void
movie_root::addAdvanceCallback(ActiveRelay* obj)
{
    _objectCallbacks.insert(obj);
}

void
movie_root::removeAdvanceCallback(ActiveRelay* obj)
{
    _objectCallbacks.erase(obj);
}

void
movie_root::processActionQueue()
{
    if (_disableScripts) {
        /// cleanup anything pushed later..
        clearActionQueue();
        return;
    }

    _processingActionLevel = minPopulatedPriorityQueue();

    while (_processingActionLevel < PRIORITY_SIZE) {
        _processingActionLevel = processActionQueue(_processingActionLevel);
    }

    // Cleanup the stack.
    _vm.getStack().clear();

}

struct FindDO
{
    FindDO(DisplayObject* target) : _target(target) {}
    bool operator()(ExecutableCode* c) const {
        return _target == c->target();
    }
private:
    DisplayObject* _target;
};

void
movie_root::removeFromActionQueue(DisplayObject* target)
{
    size_t st = _actionQueue[PRIORITY_CONSTRUCT].size();

    _actionQueue[PRIORITY_CONSTRUCT].erase(
            std::remove_if(_actionQueue[PRIORITY_CONSTRUCT].begin(),
                _actionQueue[PRIORITY_CONSTRUCT].end(), FindDO(target)),
                    _actionQueue[PRIORITY_CONSTRUCT].end());

    size_t sa = _actionQueue[PRIORITY_CONSTRUCT].size();

    log_debug("%s items removed from ActionQueue (size now: %s)",
            st - sa, sa);
}

void
movie_root::pushAction(std::auto_ptr<ExecutableCode> code, size_t lvl)
{
    assert(lvl < PRIORITY_SIZE);
    _actionQueue[lvl].push_back(code.release());
}

void
movie_root::pushAction(const action_buffer& buf, DisplayObject* target)
{
#ifdef GNASH_DEBUG
    log_debug("Pushed action buffer for target %s", 
            target->getTargetPath());
#endif

    std::auto_ptr<ExecutableCode> code(new GlobalCode(buf, target));

    _actionQueue[PRIORITY_DOACTION].push_back(code.release());
}

void
movie_root::executeAdvanceCallbacks()
{

    if (!_objectCallbacks.empty()) {

        // Copy it, as the call can change the original, which is not only 
        // bad for invalidating iterators, but also allows infinite recursion.
        std::vector<ActiveRelay*> currentCallbacks;
        std::copy(_objectCallbacks.begin(), _objectCallbacks.end(),
                std::back_inserter(currentCallbacks));

        std::for_each(currentCallbacks.begin(), currentCallbacks.end(), 
                std::mem_fun(&ActiveRelay::update));
    }

    if (!_loadCallbacks.empty()) {
        _loadCallbacks.remove_if(
                std::mem_fun_ref(&movie_root::LoadCallback::processLoad));
    }

    // _controlfd is set when running as a child process of a hosting
    // application. If it is set, we have to check the socket connection
    // for XML messages.
    if (_controlfd) {
	boost::shared_ptr<ExternalInterface::invoke_t> invoke = 
	    ExternalInterface::ExternalEventCheck(_controlfd);
	if (invoke) {
	    if (processInvoke(invoke.get()) == false) {
		if (!invoke->name.empty()) {
		    log_error("Couldn't process ExternalInterface Call %s",
			      invoke->name);
		}
	    }
	}	
    }
    
    processActionQueue();
}

bool
movie_root::processInvoke(ExternalInterface::invoke_t *invoke)
{
    GNASH_REPORT_FUNCTION;

    if (invoke == 0) {
	return false;
    }
    if (invoke->name.empty()) {
	return false;
    }

    log_debug("Processing %s call from the Browser.", invoke->name);

    std::stringstream ss;

    // These are the default methods used by ExternalInterface
    if (invoke->name == "Quit") {
	// The browser is telling us to quit.
	// FIXME: This is probably not the right way to exit, but it
	// beats turning into a zombie and eating cpu cycles.
	exit(0);
    } else if (invoke->name == "SetVariable") {
	// SetVariable doesn't send a response
    } else if (invoke->name == "GetVariable") {
	// GetVariable sends the value of the variable
	as_value val("Hello World");
	// FIXME: need to use a real value
	ss << ExternalInterface::toXML(val);
    } else if (invoke->name == "GotoFrame") {
	// GotoFrame doesn't send a response
    } else if (invoke->name == "IsPlaying") {
	// IsPlaying sends true or false
	as_value val(true);
	// FIXME: need to use a real value
	ss << ExternalInterface::toXML(val);	
    } else if (invoke->name == "LoadMovie") {
	// LoadMovie doesn't send a response
    } else if (invoke->name == "Pan") {
	// Pan doesn't send a response
    } else if (invoke->name == "PercentLoaded") {
	// PercentLoaded sends the percentage
	as_value val(100);
	// FIXME: need to use a real value
	ss << ExternalInterface::toXML(val);	
    } else if (invoke->name == "Play") {
	// Play doesn't send a response
    } else if (invoke->name == "Rewind") {
	// Rewind doesn't send a response
    } else if (invoke->name == "SetZoomRect") {
	// SetZoomRect doesn't send a response
    } else if (invoke->name == "StopPlay") {
	// StopPlay doesn't send a response
    } else if (invoke->name == "Zoom") {
	// Zoom doesn't send a response
    } else if (invoke->name == "TotalFrames") {
	// TotalFrames sends the number of frames in the movie
	as_value val(100);
	// FIXME: need to use a real value
	ss << ExternalInterface::toXML(val);
    } else {
	std::map<std::string, as_object *>::const_iterator it;
	for (it=_externalCallbacks.begin(); it != _externalCallbacks.end(); it++) {
	    std::string method = it->first;
	    log_debug("Checking against method name: %s", method);
	}
    }

    if (!ss.str().empty()) {
	if (_hostfd) {
	    log_debug(_("Attempt to write response to ExternalInterface requests fd %d"), _hostfd);
	    int ret = write(_hostfd, ss.str().c_str(), ss.str().size());
	    if (ret == -1) {
		log_error(_("Could not write to user-provided host requests "
			    "fd %d: %s"), _hostfd, std::strerror(errno));
	    }
	}
    } else {
	log_debug("No response needed for %s request", invoke->name);
    }

    return true;
}

void
movie_root::executeTimers()
{
#ifdef GNASH_DEBUG_TIMERS_EXPIRATION
        log_debug("Checking %d timers for expiry", _intervalTimers.size());
#endif

    unsigned long now = _vm.getTime();

    typedef std::multimap<unsigned int, Timer*> ExpiredTimers;
    ExpiredTimers expiredTimers;

    for (TimerMap::iterator it=_intervalTimers.begin(),
            itEnd=_intervalTimers.end(); it != itEnd; ) {

        // Get an iterator to next element, as we'll use
        // erase to drop cleared timers, and that would
        // invalidate the current iterator.
        //
        // FYI: it's been reported on ##iso-c++ that next
        //      C++ version will fix std::map<>::erase(iterator)
        //      to return the next valid iterator,
        //      like std::list<>::erase(iterator) does.
        //      For now, we'll have to handle this manually)
        //
        TimerMap::iterator nextIterator = it;
        ++nextIterator;

        Timer* timer = it->second;

        if (timer->cleared()) {
            // this timer was cleared, erase it
            delete timer;
            _intervalTimers.erase(it);
        }
        else {
            unsigned long elapsed;
            if (timer->expired(now, elapsed)) {
                expiredTimers.insert(std::make_pair(elapsed, timer));
            }
        }

        it = nextIterator;
    }

    foreachSecond(expiredTimers.begin(), expiredTimers.end(),
                  &Timer::executeAndReset);

    if (!expiredTimers.empty()) processActionQueue();

}

#ifdef GNASH_USE_GC
void
movie_root::markReachableResources() const
{
    foreachSecond(_movies.rbegin(), _movies.rend(), &MovieClip::setReachable);

    // Mark original top-level movie
    // This should always be in _movies, but better make sure
    if ( _rootMovie ) _rootMovie->setReachable();

    // Mark mouse entities 
    _mouseButtonState.markReachableResources();
    
    // Mark timer targets
    foreachSecond(_intervalTimers.begin(), _intervalTimers.end(),
                  &Timer::markReachableResources);

    std::for_each(_objectCallbacks.begin(), _objectCallbacks.end(),
            std::mem_fun(&ActiveRelay::setReachable));

    std::for_each(_loadCallbacks.begin(), _loadCallbacks.end(),
            std::mem_fun_ref(&movie_root::LoadCallback::setReachable));

    // Mark LoadMovieRequest handlers as reachable
    _movieLoader.setReachable();

    // Mark resources reachable by queued action code
    for (size_t lvl = 0; lvl < PRIORITY_SIZE; ++lvl)
    {
        const ActionQueue& q = _actionQueue[lvl];
        std::for_each(q.begin(), q.end(),
                std::mem_fun(&ExecutableCode::markReachableResources));
    }

    if (_currentFocus) _currentFocus->setReachable();

    // Mark DisplayObject being dragged, if any
    m_drag_state.markReachableResources();

    // NOTE: cleanupDisplayList() should have cleaned up all
    // unloaded live characters. The remaining ones should be marked
    // by their parents.
#if ( GNASH_PARANOIA_LEVEL > 1 ) || defined(ALLOW_GC_RUN_DURING_ACTIONS_EXECUTION)
    for (LiveChars::const_iterator i=_liveChars.begin(), e=_liveChars.end();
            i!=e; ++i) {
#ifdef ALLOW_GC_RUN_DURING_ACTIONS_EXECUTION
        (*i)->setReachable();
#else
        assert((*i)->isReachable());
#endif
    }
#endif
    
    // NOTE: cleanupUnloadedListeners() should have cleaned up all unloaded
    // key listeners. The remaining ones should be marked by their parents
#if ( GNASH_PARANOIA_LEVEL > 1 ) || defined(ALLOW_GC_RUN_DURING_ACTIONS_EXECUTION)
    for (LiveChars::const_iterator i=_keyListeners.begin(),
            e=_keyListeners.end(); i!=e; ++i) {
#ifdef ALLOW_GC_RUN_DURING_ACTIONS_EXECUTION
        (*i)->setReachable();
#else
        assert((*i)->isReachable());
#endif
    }
#endif

    // NOTE: cleanupUnloadedListeners() should have cleaned up all
    // unloaded mouse listeners. The remaining ones should be marked by
    // their parents
#if ( GNASH_PARANOIA_LEVEL > 1 ) || defined(ALLOW_GC_RUN_DURING_ACTIONS_EXECUTION)
    for (LiveChars::const_iterator i = _mouseListeners.begin(),
            e = _mouseListeners.end(); i!=e; ++i) {
#ifdef ALLOW_GC_RUN_DURING_ACTIONS_EXECUTION
        (*i)->setReachable();
#else
        assert((*i)->isReachable());
#endif
    }
#endif

}
#endif // GNASH_USE_GC

InteractiveObject*
movie_root::getTopmostMouseEntity(boost::int32_t x, boost::int32_t y) const
{

    for (Levels::const_reverse_iterator i=_movies.rbegin(), e=_movies.rend();
            i != e; ++i)
    {
        InteractiveObject* ret = i->second->topmostMouseEntity(x, y);
        if (ret) return ret;
    }

    return 0;
}

const DisplayObject *
movie_root::findDropTarget(boost::int32_t x, boost::int32_t y,
        DisplayObject* dragging) const
{

    for (Levels::const_reverse_iterator i=_movies.rbegin(), e=_movies.rend();
            i!=e; ++i) {
        
        const DisplayObject* ret = i->second->findDropTarget(x, y, dragging);
        if (ret) return ret;
    }
    return 0;
}

// This calls a JavaScript method in the web page
std::string
movie_root::callExternalCallback(const std::string &name, 
				 const std::vector<as_value> &fnargs)
{

    if (_hostfd) {
        return std::string();
    }

    std::string msg = ExternalInterface::makeInvoke(name, fnargs);

    const size_t ret = ExternalInterface::writeBrowser(_hostfd, msg);
    if (ret != msg.size()) {
        log_error(_("Could not write to browser fd #%d: %s"),
		  _hostfd, std::strerror(errno));
        return std::string();
    }

    std::string result = ExternalInterface::readBrowser(_controlfd);

    return result;
}

void
movie_root::cleanupDisplayList()
{

#define GNASH_DEBUG_INSTANCE_LIST 1

#ifdef GNASH_DEBUG_INSTANCE_LIST
    static size_t maxLiveChars = 0;
#endif

    // Let every sprite cleanup the local DisplayList
    //
    // TODO: we might skip this additional scan by delegating
    //       cleanup of the local DisplayLists in the ::display
    //       method of each sprite, but that will introduce 
    //       problems when we implement skipping ::display()
    //       when late on FPS. Alternatively we may have the
    //       MovieClip::markReachableResources take care
    //       of cleaning up unloaded... but that will likely
    //       introduce problems when allowing the GC to run
    //       at arbitrary times.
    //       The invariant to keep is that cleanup of unloaded DisplayObjects
    //       in local display lists must happen at the *end* of global action
    //       queue processing.
    foreachSecond(_movies.rbegin(), _movies.rend(),
                  &MovieClip::cleanupDisplayList);

    // Now remove from the instance list any unloaded DisplayObject
    // Note that some DisplayObjects may be unloaded but not yet destroyed,
    // in this case we'll also destroy them, which in turn might unload
    // further DisplayObjects, maybe already scanned, so we keep scanning
    // the list until no more unloaded-but-non-destroyed DisplayObjects
    // are found.
    // Keeping unloaded-but-non-destroyed DisplayObjects wouldn't really hurt
    // in that ::advanceLiveChars would skip any unloaded DisplayObjects.
    // Still, the more we remove the less work GC has to do...
    //

    bool needScan;
#ifdef GNASH_DEBUG_DLIST_CLEANUP
    int scansCount = 0;
#endif
    do {
#ifdef GNASH_DEBUG_DLIST_CLEANUP
        scansCount++;
        int cleaned =0;
#endif
        needScan=false;

        // Remove unloaded DisplayObjects from the _liveChars list
        for (LiveChars::iterator i=_liveChars.begin(), e=_liveChars.end(); i!=e;)
        {
            DisplayObject* ch = *i;
            if (ch->unloaded()) {
                // the sprite might have been destroyed already
                // by effect of an unload() call with no onUnload
                // handlers available either in self or child
                // DisplayObjects
                if (!ch->isDestroyed()) {

#ifdef GNASH_DEBUG_DLIST_CLEANUP
                    cout << ch->getTarget() << "(" << typeName(*ch) <<
                        ") was unloaded but not destroyed, destroying now" <<
                        endl;
#endif
                    ch->destroy();
                    // destroy() might mark already-scanned chars as unloaded
                    needScan = true; 
                }
#ifdef GNASH_DEBUG_DLIST_CLEANUP
                else {
                    cout << ch->getTarget() << "(" << typeName(*ch) <<
                        ") was unloaded and destroyed" << endl;
                }
#endif

                i = _liveChars.erase(i);

#ifdef GNASH_DEBUG_DLIST_CLEANUP
                cleaned++;
#endif
            }
            else ++i; 
        }

#ifdef GNASH_DEBUG_DLIST_CLEANUP
        cout << " Scan " << scansCount << " cleaned " << cleaned <<
            " instances" << endl;
#endif
    } while (needScan);

#ifdef GNASH_DEBUG_INSTANCE_LIST
    if ( _liveChars.size() > maxLiveChars )
    {
        maxLiveChars = _liveChars.size();
        log_debug("Global instance list grew to %d entries", maxLiveChars);
    }
#endif

}

void
movie_root::advanceLiveChar(DisplayObject* ch)
{
    if (!ch->unloaded())
    {
#ifdef GNASH_DEBUG
        log_debug("    advancing DisplayObject %s", ch->getTarget());
#endif
        ch->advance();
    }
#ifdef GNASH_DEBUG
    else {
        log_debug("    DisplayObject %s is unloaded, not advancing it",
                ch->getTarget());
    }
#endif
}

void
movie_root::advanceLiveChars()
{

#ifdef GNASH_DEBUG
    log_debug("---- movie_root::advance: %d live DisplayObjects in "
            "the global list", _liveChars.size());
#endif

    std::for_each(_liveChars.begin(), _liveChars.end(),
            boost::bind(advanceLiveChar, _1));
}

void
movie_root::set_background_color(const rgba& color)
{
    if (m_background_color_set) return;
    m_background_color_set = true;
    
    rgba newcolor = color;
    newcolor.m_a = m_background_color.m_a;

    if (m_background_color != color) {
        setInvalidated();
        m_background_color = color;
    }
}

void
movie_root::set_background_alpha(float alpha)
{

    boost::uint8_t newAlpha = clamp<int>(frnd(alpha * 255.0f), 0, 255);

    if (m_background_color.m_a != newAlpha) {
        setInvalidated();
        m_background_color.m_a = newAlpha;
    }
}

DisplayObject*
movie_root::findCharacterByTarget(const std::string& tgtstr) const
{
    if (tgtstr.empty()) return 0;

    string_table& st = _vm.getStringTable();

    // NOTE: getRootMovie() would be problematic in case the original
    //       root movie is replaced by a load to _level0... 
    //       (but I guess we'd also drop loadMovie requests in that
    //       case... just not tested)
    as_object* o = getObject(_movies.begin()->second);
    assert(o);

    std::string::size_type from = 0;
    while (std::string::size_type to = tgtstr.find('.', from))
    {
        std::string part(tgtstr, from, to - from);

        // TODO: there is surely a cleaner way to implement path finding.
        o = o->displayObject() ?
            o->displayObject()->pathElement(st.find(part)) :
            o->get_path_element(st.find(part));

        if (!o) {
#ifdef GNASH_DEBUG_TARGET_RESOLUTION
            log_debug("Evaluating DisplayObject target path: element "
                    "'%s' of path '%s' not found", part, tgtstr);
#endif
            return NULL;
        }
        if (to == std::string::npos) break;
        from = to + 1;
    }
    return get<DisplayObject>(o);
}

void
movie_root::getURL(const std::string& urlstr, const std::string& target,
        const std::string& data, MovieClip::VariablesMethod method)
{

    log_network("%s: HOSTFD is %d",  __FUNCTION__, _hostfd);
    
    if (_hostfd == -1) {
        /// If there is no hosting application, call the URL launcher. For
        /// safety, we resolve the URL against the base URL for this run.
        /// The data is not sent at all.
        URL url(urlstr, _runResources.baseURL());

        gnash::RcInitFile& rcfile = gnash::RcInitFile::getDefaultInstance();
        std::string command = rcfile.getURLOpenerFormat();

        /// Try to avoid letting flash movies execute
        /// arbitrary commands (sic)
        ///
        /// Maybe we should exec here, but if we do we might have problems
        /// with complex urlOpenerFormats like:
        ///    firefox -remote 'openurl(%u)'
        ///
        std::string safeurl = url.encode(urlstr);
        boost::replace_all(command, "%u", safeurl);
        
        log_debug (_("Launching URL: %s"), command);
        std::system(command.c_str());
        return;
    }

    /// This is when there is a hosting application.
    std::ostringstream request;
    std::string querystring;
    switch (method) {
      case MovieClip::METHOD_POST:
          request << "POST " << target << ":" << 
              data << "$" << urlstr << std::endl;
          break;
          
          // METHOD_GET and METHOD_NONE are the same, except that
          // for METHOD_GET we append the variables to the query
          // string.
      case MovieClip::METHOD_GET:
          // Append vars to URL query string
          if (urlstr.find("?") == std::string::npos) {
              querystring = "?";
          }
          else querystring = "&";
          querystring.append(data);
          
      case MovieClip::METHOD_NONE:
          // use the original url, non parsed (the browser will know
          // better how to resolve relative urls and handle
          // javascript)
          request << "GET " << target << ":" << urlstr << std::endl;
            break;
    }

    std::string requestString = request.str();
    // TODO: should mutex-protect this ?
    // NOTE: we are assuming the hostfd is set in blocking mode here..

    log_debug(_("Attempt to write geturl requests fd #%d"), _hostfd);

    std::vector<as_value> fnargs;
    fnargs.push_back(as_value(urlstr));
    if (!target.empty()) {
	fnargs.push_back(as_value(target));
    }
    std::string msg = ExternalInterface::makeInvoke("getURL", fnargs);

    size_t ret = ExternalInterface::writeBrowser(_hostfd, msg);
    if (ret < msg.size()) {
        log_error(_("Could only write %d bytes to fd #%d"),
		  ret, _hostfd);
    }

    // The request string ends with newline, and we don't want to log that
#if 0
    requestString.resize(requestString.size() - 1);
    log_debug(_("Sent request '%s' to host fd %d"), requestString, _hostfd);
#endif
}

void
movie_root::setScriptLimits(boost::uint16_t recursion, boost::uint16_t timeout)
{

    // This tag reported in some sources to be ignored for movies
    // below SWF7. However, on Linux with PP version 9, the tag
    // takes effect on SWFs of any version.
    log_debug(_("Setting script limits: max recursion %d, "
            "timeout %d seconds"), recursion, timeout);

    _recursionLimit = recursion;
    _timeoutLimit = timeout;
    
}


#ifdef USE_SWFTREE
void
movie_root::getMovieInfo(tree<StringPair>& tr, tree<StringPair>::iterator it)
{

    tree<StringPair>::iterator localIter;

    //
    /// Stage
    //
    const movie_definition* def = _rootMovie->definition();
    assert(def);

    it = tr.insert(it, StringPair("Stage Properties", ""));

    localIter = tr.append_child(it, StringPair("Root VM version",
                def->isAS3() ? "AVM2 (unsupported)" : "AVM1"));
    
    std::ostringstream os;
    os << "SWF " << def->get_version();
    localIter = tr.append_child(it, StringPair("Root SWF version", os.str()));
    localIter = tr.append_child(it, StringPair("URL", def->get_url()));

    // TODO: format this better?
    localIter = tr.append_child(it, StringPair("Descriptive metadata",
                                        def->getDescriptiveMetadata()));
 
    /// Stage: real dimensions.
    os.str("");
    os << def->get_width_pixels() <<
        "x" << def->get_height_pixels();
    localIter = tr.append_child(it, StringPair("Real dimensions", os.str()));

    /// Stage: rendered dimensions.
    os.str("");
    os << m_viewport_width << "x" << m_viewport_height;
    localIter = tr.append_child(it, StringPair("Rendered dimensions", os.str()));

#if 0
    /// Stage: scaling allowed.
    localIter = tr.append_child(it, StringPair("Scaling allowed",
                _allowRescale ? yes : no));

    //  TODO: add _scaleMode, _valign and _haling info
#endif

    // Stage: scripts state (enabled/disabled)
    localIter = tr.append_child(it, StringPair("Scripts",
                _disableScripts ? " disabled" : "enabled"));
     
    getCharacterTree(tr, it);    
}

void
movie_root::getCharacterTree(tree<StringPair>& tr,
        tree<StringPair>::iterator it)
{

    tree<StringPair>::iterator localIter;

    /// Stage: number of live DisplayObjects
    std::ostringstream os;
    os << _liveChars.size();
    localIter = tr.append_child(it, StringPair(_("Live DisplayObjects"),
                os.str()));

    /// Live DisplayObjects tree
    for (LiveChars::const_iterator i=_liveChars.begin(), e=_liveChars.end();
                                                               i != e; ++i)
    {
        (*i)->getMovieInfo(tr, localIter);
    }

}

#endif

void
movie_root::handleFsCommand(const std::string& cmd, const std::string& arg)
    const
{
    if (_fsCommandHandler) _fsCommandHandler->notify(cmd, arg);
}

void
movie_root::errorInterface(const std::string& msg) const
{
    if (_interfaceHandler) _interfaceHandler->error(msg);
}

std::string
movie_root::callInterface(const std::string& cmd, const std::string& arg) const
{
    if (_interfaceHandler) return _interfaceHandler->call(cmd, arg);

    log_error("Hosting application registered no callback for events/queries");

    return "<no iface to hosting app>";
}

bool
isLevelTarget(int version, const std::string& name, unsigned int& levelno)
{
    if (version > 6) {
        if (name.compare(0, 6, "_level")) return false;
    }
    else {
        StringNoCaseEqual noCaseCmp;
        if (!noCaseCmp(name.substr(0, 6), "_level")) return false;
    }

    if (name.find_first_not_of("0123456789", 7) != std::string::npos) {
        return false;
    }
    // getting 0 here for "_level" is intentional
    levelno = std::strtoul(name.c_str() + 6, NULL, 0); 
    return true;

}

short
stringToStageAlign(const std::string& str)
{
    short am = 0;

    // Easy enough to do bitwise - std::bitset is not
    // really necessary!
    if (str.find_first_of("lL") != std::string::npos) {
        am |= 1 << movie_root::STAGE_ALIGN_L;
    } 

    if (str.find_first_of("tT") != std::string::npos) {
        am |= 1 << movie_root::STAGE_ALIGN_T;
    } 

    if (str.find_first_of("rR") != std::string::npos) {
        am |= 1 << movie_root::STAGE_ALIGN_R;
    } 

    if (str.find_first_of("bB") != std::string::npos) {
        am |= 1 << movie_root::STAGE_ALIGN_B;
    }

    return am;

}

void
movie_root::LoadCallback::setReachable() const
{
    _obj->setReachable();
}

bool
movie_root::LoadCallback::processLoad()
{

    if (!_stream) {
        callMethod(_obj, NSV::PROP_ON_DATA, as_value());
        return true;
    }

    const size_t chunksize = 65535;
    boost::uint8_t chunk[chunksize];

    size_t actuallyRead = _stream->readNonBlocking(chunk, chunksize);

    // We must still call onData if the stream is in error condition, e.g.
    // when an HTTP 404 error is returned.
    if (_stream->bad()) {
        callMethod(_obj, NSV::PROP_ON_DATA, as_value());
        return true;
    }

    if (actuallyRead) {

        // set total size only on first read
        if (_buf.empty()) {
            _obj->set_member(NSV::PROP_uBYTES_TOTAL, _stream->size());
        }

        _buf.append(chunk, actuallyRead);

        _obj->set_member(NSV::PROP_uBYTES_LOADED, _buf.size());

        log_debug("LoadableObject Loaded %d bytes, reaching %d/%d",
            actuallyRead, _buf.size(), _stream->size());
    }

    // We haven't finished till EOF 
    if (!_stream->eof()) return false;

    log_debug("LoadableObject reached EOF (%d/%d loaded)",
                _buf.size(), _stream->size());

    // got nothing, won't bother BOFs of nulls
    if (_buf.empty()) {
        callMethod(_obj, NSV::PROP_ON_DATA, as_value());
        return true;
    }

    // Terminate the string
    _buf.appendByte('\0');

    // Strip BOM, if any.
    // See http://savannah.gnu.org/bugs/?19915
    utf8::TextEncoding encoding;
    size_t size = _buf.size();

    // NOTE: the call below will possibly change 'size' parameter
    char* bufptr = utf8::stripBOM((char*)_buf.data(), size, encoding);
    if (encoding != utf8::encUTF8 && encoding != utf8::encUNSPECIFIED) {
        log_unimpl("%s to utf8 conversion in LoadableObject input parsing", 
                utf8::textEncodingName(encoding));
    }

    // NOTE: Data copy here !!
    as_value dataVal(bufptr); 

    // NOTE: we could release memory associated
    // with the buffer here, before invoking a new method,
    // but at the time of writing there's no method of SimpleBuffer
    // providing memory release except destruction. Will be
    // destroyed as soon as we return though...

    // NOTE: Another data copy here !
    callMethod(_obj, NSV::PROP_ON_DATA, dataVal);

    return true;
}

namespace {

// Return whether any action triggered by this event requires display redraw.
// See page about events_handling (in movie_interface.h)
//
/// TODO: make this code more readable !
bool
generate_mouse_button_events(movie_root& mr, MouseButtonState& ms)
{

    // Did this event trigger any action that needs redisplay ?
    bool need_redisplay = false;

    // TODO: have mouseEvent return
    // whether the action must trigger
    // a redraw.

    switch (ms.previousButtonState)
    {
        case MouseButtonState::DOWN:
        {
            // TODO: Handle trackAsMenu dragOver
            // Handle onDragOut, onDragOver
            if (!ms.wasInsideActiveEntity) {

                if (ms.topmostEntity == ms.activeEntity) {

                    // onDragOver
                    if (ms.activeEntity) {
                        ms.activeEntity->mouseEvent(event_id::DRAG_OVER);
                        need_redisplay=true;
                    }
                    ms.wasInsideActiveEntity = true;
                }
            }
            else if (ms.topmostEntity != ms.activeEntity) {
                // onDragOut
                if (ms.activeEntity) {
                    ms.activeEntity->mouseEvent(event_id::DRAG_OUT);
                    need_redisplay=true;
                }
                ms.wasInsideActiveEntity = false;
            }

            // Handle onRelease, onReleaseOutside
            if (ms.currentButtonState == MouseButtonState::UP) {
                // Mouse button just went up.
                ms.previousButtonState = MouseButtonState::UP;

                if (ms.activeEntity) {
                    if (ms.wasInsideActiveEntity) {
                        // onRelease
                        ms.activeEntity->mouseEvent(event_id::RELEASE);
                        need_redisplay = true;
                    }
                    else {
                        // TODO: Handle trackAsMenu 
                        // onReleaseOutside
                        ms.activeEntity->mouseEvent(event_id::RELEASE_OUTSIDE);
                        // We got out of active entity
                        ms.activeEntity = 0; // so we don't get RollOut next...
                        need_redisplay = true;
                    }
                }
            }
            return need_redisplay;
        }

        case MouseButtonState::UP:
        {
            // New active entity is whatever is below the mouse right now.
            if (ms.topmostEntity != ms.activeEntity)
            {
                // onRollOut
                if (ms.activeEntity) {
                    ms.activeEntity->mouseEvent(event_id::ROLL_OUT);
                    need_redisplay=true;
                }

                ms.activeEntity = ms.topmostEntity;

                // onRollOver
                if (ms.activeEntity) {
                    ms.activeEntity->mouseEvent(event_id::ROLL_OVER);
                    need_redisplay=true;
                }

                ms.wasInsideActiveEntity = true;
            }

            // mouse button press
            if (ms.currentButtonState == MouseButtonState::DOWN) {
                // onPress

                // Try setting focus on the new DisplayObject. This will handle
                // all necessary events and removal of current focus.
                // Do not set focus to NULL.
                if (ms.activeEntity) {
                    mr.setFocus(ms.activeEntity);

                    ms.activeEntity->mouseEvent(event_id::PRESS);
                    need_redisplay=true;
                }

                ms.wasInsideActiveEntity = true;
                ms.previousButtonState = MouseButtonState::DOWN;
            }
        }
        default:
              return need_redisplay;
    }

}

const DisplayObject*
getNearestObject(const DisplayObject* o)
{
    while (1) {
        assert(o);
        if (isReferenceable(*o)) return o;
        o = o->get_parent();
    }
}

as_object*
getBuiltinObject(movie_root& mr, string_table::key cl)
{
    Global_as& gl = *mr.getVM().getGlobal();

    as_value val;
    if (!gl.get_member(cl, &val)) return 0;
    return val.to_object(gl);
}


}


} // namespace gnash
<|MERGE_RESOLUTION|>--- conflicted
+++ resolved
@@ -347,10 +347,6 @@
     movie->set_invalidated();
     
     /// Notify placement 
-<<<<<<< HEAD
-=======
-    movie->stagePlacementCallback();
->>>>>>> 3d624e89
     movie->construct();
 
     assert(testInvariant());
